--- conflicted
+++ resolved
@@ -10,10 +10,7 @@
  */
 class Elastica_Query_QueryString extends Elastica_Query_Abstract
 {
-<<<<<<< HEAD
-=======
 	protected $_queryString = '';
->>>>>>> b77c2953
 
 	/**
 	 * Creates query string object. Calls setQuery with argument
@@ -40,68 +37,51 @@
 	}
 
 	/**
-<<<<<<< HEAD
-	 * Sets a new query string for the object
-=======
-	 * @param string $analyzer analyzer to use.
-	 * @return Elastica_Query_QueryString current object
+	 * Sets the default operator AND or OR
+	 *
+	 * If no operator is set, OR is chosen
+	 *
+	 * @deprecated
+	 * @param string $queryString Query string
+	 * @return Elastica_Query_QueryString Current object
+	 */
+	public function setQueryString($queryString) {
+		return $this->setQuery($queryString);
+	}
+	
+	/**
+	 * Sets the default field
+	 *
+	 * If no field is set, _all is chosen
+	 *
+	 * @param string $field Field
+	 * @return Elastica_Query_QueryString Current object
+	 */
+	public function setDefaultField($field) {
+		return $this->setParam('default_field', $field);
+	}
+
+	/**
+	 * Sets the default operator AND or OR
+	 *
+	 * If no operator is set, OR is chosen
+	 *
+	 * @param string $operator Operator
+	 * @return Elastica_Query_QueryString Current object
+	 */
+	public function setDefaultOperator($operator) {
+		return $this->setParam('default_operator', $operator);
+	}
+	
+	/**
+	 * Sets the analyzer to analyze the query with.
+	 * 
+	 * @param string $analyzer Analyser to use
+	 * @return Elastica_Query_QueryString Current object 
 	 */
 	public function setAnalyzer($analyzer) {
 		return $this->setParam('analyzer', $analyzer);
 	}
-
-	/**
-	 * Sets the default operator AND or OR
-	 *
-	 * If no operator is set, OR is chosen
->>>>>>> b77c2953
-	 *
-	 * @deprecated
-	 * @param string $queryString Query string
-	 * @return Elastica_Query_QueryString Current object
-	 */
-<<<<<<< HEAD
-	public function setQueryString($queryString) {
-		return $this->setQuery($queryString);
-=======
-	public function setDefaultOperator($operator) {
-		return $this->setParam('default_operator', $operator);
->>>>>>> b77c2953
-	}
-	
-	/**
-	 * Sets the default field
-	 *
-	 * If no field is set, _all is chosen
-	 *
-	 * @param string $field Field
-	 * @return Elastica_Query_QueryString Current object
-	 */
-	public function setDefaultField($field) {
-		return $this->setParam('default_field', $field);
-	}
-
-	/**
-	 * Sets the default operator AND or OR
-	 *
-	 * If no operator is set, OR is chosen
-	 *
-	 * @param string $operator Operator
-	 * @return Elastica_Query_QueryString Current object
-	 */
-	public function setDefaultOperator($operator) {
-		return $this->setParam('default_operator', $operator);
-	}
-	
-	/**
-	 * Sets the analyzer to analyze the query with.
-	 * 
-	 * @param string $analyzer Analyser to use
-	 * @return Elastica_Query_QueryString Current object 
-	 */
-	public function setAnalyzer($analyzer) {
-		return $this->setParam('analyzer', $analyzer);
-	}
 	
 	/**
 	 * Sets the parameter to allow * and ? as first characters.
@@ -147,7 +127,6 @@
 	 * @param int $length
 	 * @return Elastica_Query_QueryString Current object
 	 */
-<<<<<<< HEAD
 	public function setFuzzyPrefixLength($length = 0) {
 		return $this->setParam('fuzzy_prefix_length', (int) $length);
 	}
@@ -211,10 +190,6 @@
 	 */
 	public function setAutoGeneratePhraseQueries($autoGenerate = true) {
 		return $this->setParam('auto_generate_phrase_queries', (bool) $autoGenerate);
-=======
-	public function setUseDisMax($value) {
-		return $this->setParam('use_dis_max', ($value == true));
->>>>>>> b77c2953
 	}
 
 	/**
@@ -225,14 +200,10 @@
 	 * @param array $fields Fields
 	 * @return Elastica_Query_QueryString Current object
 	 */
-<<<<<<< HEAD
 	public function setFields(array $fields) {
-=======
-	public function setFields($fields) {
 		if (!is_array($fields)) {
 			throw new Elastica_Exception_Invalid('Parameter has to be an array');
 		}
->>>>>>> b77c2953
 		return $this->setParam('fields', $fields);
 	}
 	
@@ -242,7 +213,6 @@
 	 * @param bool $value Determines whether to use
 	 * @return Elastica_Query_QueryString Current object
 	 */
-<<<<<<< HEAD
 	public function setUseDisMax($value = true) {
 		return $this->setParam('use_dis_max', (bool) $value);
 	}
@@ -257,11 +227,11 @@
 	 */
 	public function setTieBraker($tieBreaker = 0) {
 		return $this->setParam('tie_breaker', (int) $tieBreaker);
-=======
+	}
+
 	public function toArray() {
 		return array(
 			'query_string' => array_merge(array('query' => $this->_queryString), $this->getParams()),
 		);
->>>>>>> b77c2953
 	}
 }
