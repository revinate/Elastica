<?php

namespace Elastica;

use Elastica\Document;
use Elastica\Exception\RuntimeException;
use Elastica\Exception\InvalidException;
use Elastica\Exception\NotFoundException;
use Elastica\Exception\ResponseException;
use Elastica\Type\Mapping;

/**
 * Elastica type object
 *
 * elasticsearch has for every types as a substructure. This object
 * represents a type inside a context
 * The hierarchy is as following: client -> index -> type -> document
 *
 * @category Xodoa
 * @package  Elastica
 * @author   Nicolas Ruflin <spam@ruflin.com>
 */
class Type implements SearchableInterface
{
    /**
     * Index
     *
     * @var \Elastica\Index Index object
     */
    protected $_index = null;

    /**
     * Type name
     *
     * @var string Type name
     */
    protected $_name = '';

    /**
     * @var array|string A callable that serializes an object passed to it
     */
    protected $_serializer;

    /**
     * Creates a new type object inside the given index
     *
     * @param \Elastica\Index $index Index Object
     * @param string         $name  Type name
     */
    public function __construct(Index $index, $name)
    {
        $this->_index = $index;
        $this->_name = $name;
    }

    /**
     * Adds the given document to the search index
     *
     * @param  \Elastica\Document $doc Document with data
     * @return \Elastica\Response
     */
    public function addDocument(Document $doc)
    {
        $path = urlencode($doc->getId());

<<<<<<< HEAD
        $query = $doc->getOptions(
            array(
                'version',
                'version_type',
                'parent',
                'op_type',
                'percolate',
                'routing',
                'timestamp',
                'ttl',
                'consistency',
                'replication',
                'refresh',
                'timeout'
            )
        );
=======
        $type = Request::PUT;

        // If id is empty, POST has to be used to automatically create id
        if (empty($path)) {
            $type = Request::POST;
        }

        $options = $doc->getOptions(
            array(
                'version',
                'version_type',
                'routing',
                'percolate',
                'parent',
                'ttl',
                'timestamp',
                'op_type',
                'consistency',
                'replication',
                'refresh',
                'timeout',
            )
        );

        $response = $this->request($path, $type, $doc->getData(), $options);

        $data = $response->getData();
        // set autogenerated id to document
        if (($doc->isAutoPopulate()
            || $this->getIndex()->getClient()->getConfigValue(array('document', 'autoPopulate'), false))
            && $response->isOk()
        ) {
            if (!$doc->hasId()) {
                if (isset($data['_id'])) {
                    $doc->setId($data['_id']);
                }
            }
            if (isset($data['_version'])) {
                $doc->setVersion($data['_version']);
            }
        }

        return $response;
    }

    public function addObject($object, Document $doc = null)
    {
        if (!isset($this->_serializer)) {
            throw new RuntimeException('No serializer defined');
        }
>>>>>>> 664ae2e0

        $data = call_user_func($this->_serializer, $object);
        if (!$doc) {
            $doc = new Document();
        }
        $doc->setData($data);

        return $this->addDocument($doc);
    }

    /**
     * Update document, using update script. Requires elasticsearch >= 0.19.0
     *
     * @param  \Elastica\Document                   $document Document with update data
     * @param  array                               $options  options for query
     * @return \Elastica\Response
     * @throws \Elastica\Exception\InvalidException
     * @link http://www.elasticsearch.org/guide/reference/api/update.html
     */
    public function updateDocument(Document $document)
    {
        if (!$document->hasId()) {
            throw new InvalidException('Document id is not set');
        }

        return $this->getIndex()->getClient()->updateDocument(
            $document->getId(),
            $document,
            $this->getIndex()->getName(),
            $this->getName()
        );
    }

    /**
     * Uses _bulk to send documents to the server
     *
     * @param  array|\Elastica\Document[] $docs Array of Elastica\Document
     * @return \Elastica\Bulk\ResponseSet
     * @link http://www.elasticsearch.org/guide/reference/api/bulk.html
     */
    public function addDocuments(array $docs)
    {
        foreach ($docs as $doc) {
            $doc->setType($this->getName());
        }

        return $this->getIndex()->addDocuments($docs);
    }

    /**
     * Get the document from search index
     *
     * @param  string                               $id      Document id
     * @param  array                                $options Options for the get request.
     * @throws \Elastica\Exception\NotFoundException
     * @return \Elastica\Document
     */
    public function getDocument($id, $options = array())
    {
        $path = urlencode($id);

        try {
            $result = $this->request($path, Request::GET, array(), $options)->getData();
        } catch (ResponseException $e) {
            throw new NotFoundException('doc id ' . $id . ' not found');
        }

        if (empty($result['exists'])) {
            throw new NotFoundException('doc id ' . $id . ' not found');
        }

        $data = isset($result['_source']) ? $result['_source'] : array();
        $document = new Document($id, $data, $this->getName(), $this->getIndex());
        $document->setVersion($result['_version']);

        return $document;
    }

    /**
     * @param string $id
     * @param array $data
     * @return Document
     */
    public function createDocument($id = '', array $data = array())
    {
        $document = new Document($id, $data);
        $document->setType($this);

        return $document;
    }

    /**
     * Returns the type name
     *
     * @return string Type
     * @deprecated Use getName instead
     */
    public function getType()
    {
        return $this->getName();
    }

    /**
     * Returns the type name
     *
     * @return string Type name
     */
    public function getName()
    {
        return $this->_name;
    }

    /**
     * Sets value type mapping for this type
     *
     * @param  \Elastica\Type\Mapping|array $mapping Elastica\Type\MappingType object or property array with all mappings
     * @return \Elastica\Response
     */
    public function setMapping($mapping)
    {
        $mapping = Mapping::create($mapping);
        $mapping->setType($this);

        return $mapping->send();
    }

    /**
     * Returns current mapping for the given type
     *
     * @return array Current mapping
     */
    public function getMapping()
    {
        $path = '_mapping';

        $response = $this->request($path, Request::GET);

        return $response->getData();
    }

    /**
     * Create search object
     *
     * @param  string|array|\Elastica\Query $query   Array with all query data inside or a Elastica\Query object
     * @param  int|array                   $options OPTIONAL Limit or associative array of options (option=>value)
     * @return \Elastica\Search
     */
    public function createSearch($query = '', $options = null)
    {
        $search = new Search($this->getIndex()->getClient());
        $search->addIndex($this->getIndex());
        $search->addType($this);

        return $search;
    }

    /**
     * Do a search on this type
     *
     * @param  string|array|\Elastica\Query $query   Array with all query data inside or a Elastica\Query object
     * @param  int|array                   $options OPTIONAL Limit or associative array of options (option=>value)
     * @return \Elastica\ResultSet          ResultSet with all results inside
     * @see \Elastica\SearchableInterface::search
     */
    public function search($query = '', $options = null)
    {
        $search = $this->createSearch($query, $options);

        return $search->search($query, $options);
    }

    /**
     * Count docs by query
     *
     * @param  string|array|\Elastica\Query $query Array with all query data inside or a Elastica\Query object
     * @return int                         number of documents matching the query
     * @see \Elastica\SearchableInterface::count
     */
    public function count($query = '')
    {
        $search = $this->createSearch($query);

        return $search->count();
    }

    /**
     * Returns index client
     *
     * @return \Elastica\Index Index object
     */
    public function getIndex()
    {
        return $this->_index;
    }

    /**
     * @param \Elastica\Document $document
     * @return \Elastica\Response
     */
    public function deleteDocument(Document $document)
    {
        $options = $document->getOptions(
            array(
                'version',
                'version_type',
                'routing',
                'parent',
                'replication',
                'consistency',
                'refresh',
                'timeout'
            )
        );
        return $this->deleteById($document->getId(), $options);
    }

    /**
     * Deletes an entry by its unique identifier
     *
     * @param  int|string               $id Document id
     * @throws \InvalidArgumentException
     * @return \Elastica\Response        Response object
     * @link http://www.elasticsearch.org/guide/reference/api/delete.html
     */
    public function deleteById($id, array $options = array())
    {
        if (empty($id) || !trim($id)) {
            throw new \InvalidArgumentException();
        }

        $response = $this->request($id, Request::DELETE, array(), $options);

        $responseData = $response->getData();

        if (isset($responseData['found']) && false == $responseData['found']) {
            throw new NotFoundException('Doc id ' . $id . ' not found and can not be deleted');
        }

        return $response;
    }

    /**
     * Deletes the given list of ids from this type
     *
     * @param  array             $ids
     * @return \Elastica\Response Response object
     */
    public function deleteIds(array $ids)
    {
        return $this->getIndex()->getClient()->deleteIds($ids, $this->getIndex(), $this);
    }

    /**
     * Deletes entries in the db based on a query
     *
     * @param  \Elastica\Query|string $query Query object
     * @return \Elastica\Response
     * @link http://www.elasticsearch.org/guide/reference/api/delete-by-query.html
     */
    public function deleteByQuery($query)
    {
        $query = Query::create($query);

        return $this->request('_query', Request::DELETE, $query->getQuery());
    }

    /**
     * Deletes the index type.
     *
     * @return \Elastica\Response
     */
    public function delete()
    {
        $response = $this->request('', Request::DELETE);

        return $response;
    }

    /**
     * More like this query based on the given object
     *
     * The id in the given object has to be set
     *
     * @param  \Elastica\Document           $doc    Document to query for similar objects
     * @param  array                       $params OPTIONAL Additional arguments for the query
     * @param  string|array|\Elastica\Query $query  OPTIONAL Query to filter the moreLikeThis results
     * @return \Elastica\ResultSet          ResultSet with all results inside
     * @link http://www.elasticsearch.org/guide/reference/api/more-like-this.html
     */
    public function moreLikeThis(Document $doc, $params = array(), $query = array())
    {
        $path = $doc->getId() . '/_mlt';

        $query = Query::create($query);

        $response = $this->request($path, Request::GET, $query->toArray(), $params);

        return new ResultSet($response, $query);
    }

    /**
     * Makes calls to the elasticsearch server based on this type
     *
     * @param  string            $path   Path to call
     * @param  string            $method Rest method to use (GET, POST, DELETE, PUT)
     * @param  array             $data   OPTIONAL Arguments as array
     * @param  array             $query  OPTIONAL Query params
     * @return \Elastica\Response Response object
     */
    public function request($path, $method, $data = array(), array $query = array())
    {
        $path = $this->getName() . '/' . $path;

        return $this->getIndex()->request($path, $method, $data, $query);
    }

    /**
     * Sets the serializer callable used in addObject
     * @see \Elastica\Type::addObject
     *
     * @param array|string $serializer  @see \Elastica\Type::_serializer
     */
    public function setSerializer($serializer)
    {
        $this->_serializer = $serializer;
    }
}<|MERGE_RESOLUTION|>--- conflicted
+++ resolved
@@ -63,24 +63,6 @@
     {
         $path = urlencode($doc->getId());
 
-<<<<<<< HEAD
-        $query = $doc->getOptions(
-            array(
-                'version',
-                'version_type',
-                'parent',
-                'op_type',
-                'percolate',
-                'routing',
-                'timestamp',
-                'ttl',
-                'consistency',
-                'replication',
-                'refresh',
-                'timeout'
-            )
-        );
-=======
         $type = Request::PUT;
 
         // If id is empty, POST has to be used to automatically create id
@@ -131,7 +113,6 @@
         if (!isset($this->_serializer)) {
             throw new RuntimeException('No serializer defined');
         }
->>>>>>> 664ae2e0
 
         $data = call_user_func($this->_serializer, $object);
         if (!$doc) {
