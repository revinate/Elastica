--- conflicted
+++ resolved
@@ -56,14 +56,10 @@
     /**
      * completion suggester
      *
-<<<<<<< HEAD
-     * @link http://www.elasticsearch.org/guide/en/elasticsearch/reference/current/search-suggesters-completion.html
+     * @link http://www.elastic.co/guide/en/elasticsearch/reference/current/search-suggesters-completion.html
      * @param  string     $name
      * @param  string     $field
      * @return Completion
-=======
-     * @link http://www.elastic.co/guide/en/elasticsearch/reference/current/search-suggesters-completion.html
->>>>>>> 8aa5181b
      */
     public function completion($name, $field)
     {
