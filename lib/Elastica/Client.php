<?php

namespace Elastica;

use Elastica\Bulk;
use Elastica\Bulk\Action;
use Elastica\Exception\ResponseException;
use Elastica\Exception\ClientException;
use Elastica\Exception\ConnectionException;
use Elastica\Exception\InvalidException;

/**
 * Client to connect the the elasticsearch server
 *
 * @category Xodoa
 * @package Elastica
 * @author Nicolas Ruflin <spam@ruflin.com>
 */
class Client
{
    /**
     * Config with defaults
     *
     * log: Set to true, to enable logging, set a string to log to a specific file
     * retryOnConflict: Use in \Elastica\Client::updateDocument
     *
     * @var array
     */
    protected $_config = array(
        'host'            => null,
        'port'            => null,
        'path'            => null,
        'url'             => null,
        'transport'       => null,
        'persistent'      => true,
        'timeout'         => null,
        'connections'     => array(),	// host, port, path, timeout, transport, persistent, timeout, config -> (curl, headers, url)
        'roundRobin'      => false,
        'log'             => false,
        'retryOnConflict' => 0,
    );

    /**
     * @var \Elastica\Connection[] List of connections
     */
    protected $_connections = array();

    /**
     * @var callback
     */
    protected $_callback = null;

    /**
     * @var \Elastica\Request
     */
    protected $_lastRequest;

    /**
     * @var \Elastica\Response
     */
    protected $_lastResponse;

    /**
     * Creates a new Elastica client
     *
     * @param array    $config   OPTIONAL Additional config options
     * @param callback $callback OPTIONAL Callback function which can be used to be notified about errors (for example connection down)
     */
    public function __construct(array $config = array(), $callback = null)
    {
        $this->setConfig($config);
        $this->_callback = $callback;
        $this->_initConnections();
    }

    /**
     * Inits the client connections
     */
    protected function _initConnections()
    {
        $connections = $this->getConfig('connections');

        foreach ($connections as $connection) {
            $this->_connections[] = Connection::create($connection);
        }

        if (isset($_config['servers'])) {
            $this->_connections[] = Connection::create($this->getConfig('servers'));
        }

        // If no connections set, create default connection
        if (empty($this->_connections)) {
            $this->_connections[] = Connection::create($this->_configureParams());
        }
    }

    /**
     * @return array $params
     */
    protected function _configureParams()
    {
        $config = $this->getConfig();

        $params = array();
        $params['config'] = array();
        foreach ($config as $key => $value) {
            if (in_array($key, array('curl', 'headers', 'url'))) {
                $params['config'][$key] = $value;
            } else {
                $params[$key] = $value;
            }
        }

        return $params;
    }

    /**
     * Sets specific config values (updates and keeps default values)
     *
     * @param  array           $config Params
     * @return \Elastica\Client
     */
    public function setConfig(array $config)
    {
        foreach ($config as $key => $value) {
            $this->_config[$key] = $value;
        }

        return $this;
    }

    /**
     * Returns a specific config key or the whole
     * config array if not set
     *
     * @param  string                              $key Config key
     * @throws \Elastica\Exception\InvalidException
     * @return array|string                        Config value
     */
    public function getConfig($key = '')
    {
        if (empty($key)) {
            return $this->_config;
        }

        if (!array_key_exists($key, $this->_config)) {
            throw new InvalidException('Config key is not set: ' . $key);
        }

        return $this->_config[$key];
    }

    /**
     * Sets / overwrites a specific config value
     *
     * @param  string          $key   Key to set
     * @param  mixed           $value Value
     * @return \Elastica\Client Client object
     */
    public function setConfigValue($key, $value)
    {
        return $this->setConfig(array($key => $value));
    }

    /**
     * @param string|array $key config key or path to config key
     * @param mixed $default default value will be returned if key was not found
     */
    public function getConfigValue($keys, $default = null)
    {
        $value = $this->_config;
        foreach ((array) $keys as $key) {
            if (isset($value[$key])) {
                $value = $value[$key];
            } else {
                return $default;
            }
        }
        return $value;
    }

    /**
     * Returns the index for the given connection
     *
     * @param  string         $name Index name to create connection to
     * @return \Elastica\Index Index for the given name
     */
    public function getIndex($name)
    {
        return new Index($this, $name);
    }

    /**
     * Adds a HTTP Header
     *
     * @param  string                              $header      The HTTP Header
     * @param  string                              $headerValue The HTTP Header Value
     * @throws \Elastica\Exception\InvalidException If $header or $headerValue is not a string
     */
    public function addHeader($header, $headerValue)
    {
        if (is_string($header) && is_string($headerValue)) {
            $this->_config['headers'][$header] = $headerValue;
        } else {
            throw new InvalidException('Header must be a string');
        }
    }

    /**
     * Remove a HTTP Header
     *
     * @param  string                              $header The HTTP Header to remove
     * @throws \Elastica\Exception\InvalidException IF $header is not a string
     */
    public function removeHeader($header)
    {
        if (is_string($header)) {
            if (array_key_exists($header, $this->_config['headers'])) {
                unset($this->_config['headers'][$header]);
            }
        } else {
            throw new InvalidException('Header must be a string');
        }
    }

    /**
     * Uses _bulk to send documents to the server
     *
     * Array of \Elastica\Document as input. Index and type has to be
     * set inside the document, because for bulk settings documents,
     * documents can belong to any type and index
     *
     * @param  array|\Elastica\Document[]           $docs Array of Elastica\Document
     * @return \Elastica\Bulk\ResponseSet                   Response object
     * @throws \Elastica\Exception\InvalidException If docs is empty
     * @link http://www.elasticsearch.org/guide/reference/api/bulk.html
     */
    public function addDocuments(array $docs)
    {
        if (empty($docs)) {
            throw new InvalidException('Array has to consist of at least one element');
        }

<<<<<<< HEAD
        $bulk = new Bulk($this);

        $bulk->addDocuments($docs);

        return $bulk->send();
=======
        foreach ($docs as $doc) {
            $params[] = array('index' => $doc->getOptions(
                array(
                    'index',
                    'type',
                    'id',
                    'version',
                    'version_type',
                    'routing',
                    'percolate',
                    'parent',
                    'ttl',
                    'timestamp',
                ),
                true
            ));
            $params[] = $doc->getData();
        }

        $response = $this->bulk($params);

        $this->_setDocumentIdsFromResponse($response, $docs);

        return $response;
    }

    /**
     * @param \Elastica\Response $response
     * @param \Elastica\Document[] $docs
     */
    protected function _setDocumentIdsFromResponse(Response $response, array $docs)
    {
        $data = $response->getData();
        /* @var Document $document */
        $document = reset($docs);
        if (isset($data['items']) && is_array($data['items'])) {
            foreach ($data['items'] as $item) {
                if (false === $document) {
                    break;
                }
                if ($document->isAutoPopulate()
                    || $this->getConfigValue(array('document', 'autoPopulate'), false)
                ) {
                    $opType = key($item);
                    $data = reset($item);
                    if (!$document->hasId() && 'create' == $opType && isset($data['_id'])) {
                        $document->setId($data['_id']);
                    }
                    if (isset($data['_version'])) {
                        $document->setVersion($data['_version']);
                    }
                }
                $document = next($docs);
            }
        }
>>>>>>> 664ae2e0
    }

    /**
     * Update document, using update script. Requires elasticsearch >= 0.19.0
     *
     * @param  int                  $id      document id
     * @param  array|\Elastica\Script|\Elastica\Document $data    raw data for request body
     * @param  string               $index   index to update
     * @param  string               $type    type of index to update
     * @param  array                $options array of query params to use for query. For possible options check es api
     * @return \Elastica\Response
     * @link http://www.elasticsearch.org/guide/reference/api/update.html
     */
    public function updateDocument($id, $data, $index, $type, array $options = array())
    {
        $path =  $index . '/' . $type . '/' . $id . '/_update';

        if ($data instanceof Script) {
            $requestData = $data->toArray();
        } elseif ($data instanceof Document) {
            if ($data->hasScript()) {
                $requestData = $data->getScript()->toArray();
                $documentData = $data->getData();
                if (!empty($documentData)) {
                    $requestData['upsert'] = $documentData;
                }
            } else {
                $requestData = array('doc' => $data->getData());
            }
            $docOptions = $data->getOptions(
                array(
                    'version',
                    'version_type',
                    'routing',
                    'percolate',
                    'parent',
                    'fields',
                    'retry_on_conflict',
                    'consistency',
                    'replication',
                    'refresh',
                    'timeout',
                )
            );
            $options += $docOptions;
            // set fields param to source only if options was not set before
            if (($data->isAutoPopulate()
                || $this->getConfigValue(array('document', 'autoPopulate'), false))
                && !isset($options['fields'])
            ) {
                $options['fields'] = '_source';
            }
        } else {
            $requestData = $data;
        }

        if (!isset($options['retry_on_conflict'])) {
            $retryOnConflict = $this->getConfig("retryOnConflict");
            $options['retry_on_conflict'] = $retryOnConflict;
        }

        $response = $this->request($path, Request::POST, $requestData, $options);

        if ($response->isOk()
            && $data instanceof Document
            && ($data->isAutoPopulate() || $this->getConfigValue(array('document', 'autoPopulate'), false))
        ) {
            $responseData = $response->getData();
            if (isset($responseData['_version'])) {
                $data->setVersion($responseData['_version']);
            }
            if (isset($options['fields'])) {
                $this->_populateDocumentFieldsFromResponse($response, $data, $options['fields']);
            }
        }

        return $response;
    }

    /**
     * @param \Elastica\Response $response
     * @param \Elastica\Document $document
     * @param string $fields Array of field names to be populated or '_source' if whole document data should be updated
     */
    protected function _populateDocumentFieldsFromResponse(Response $response, Document $document, $fields)
    {
        $responseData = $response->getData();
        if ('_source' == $fields) {
            if (isset($responseData['get']['_source']) && is_array($responseData['get']['_source'])) {
                $document->setData($responseData['get']['_source']);
            }
        } else {
            $keys = explode(',', $fields);
            $data = $document->getData();
            foreach ($keys as $key) {
                if (isset($responseData['get']['fields'][$key])) {
                    $data[$key] = $responseData['get']['fields'][$key];
                } elseif (isset($data[$key])) {
                    unset($data[$key]);
                }
            }
            $document->setData($data);
        }
    }

    /**
     * Bulk deletes documents
     *
     * @param array|\Elastica\Document[] $docs
     * @return \Elastica\Bulk\ResponseSet
     * @throws \Elastica\Exception\InvalidException
     */
    public function deleteDocuments(array $docs)
    {
        if (empty($docs)) {
            throw new InvalidException('Array has to consist of at least one element');
        }

        $bulk = new Bulk($this);
        $bulk->addDocuments($docs, Document::OP_TYPE_DELETE);

        return $bulk->send();
    }

    /**
     * Returns the status object for all indices
     *
     * @return \Elastica\Status Status object
     */
    public function getStatus()
    {
        return new Status($this);
    }

    /**
     * Returns the current cluster
     *
     * @return \Elastica\Cluster Cluster object
     */
    public function getCluster()
    {
        return new Cluster($this);
    }

    /**
     * @param  \Elastica\Connection $connection
     * @return \Elastica\Client
     */
    public function addConnection(Connection $connection)
    {
        $this->_connections[] = $connection;

        return $this;
    }

    /**
     * @throws \Elastica\Exception\ClientException
     * @return \Elastica\Connection
     */
    public function getConnection()
    {
        $enabledConnection = null;

        // TODO: Choose one after other if roundRobin -> should we shuffle the array?
        foreach ($this->_connections as $connection) {
            if ($connection->isEnabled()) {
                $enabledConnection = $connection;
            }
        }

        if (!$enabledConnection) {
            throw new ClientException('No enabled connection');
        }

        return $enabledConnection;
    }

    /**
     * @return \Elastica\Connection[]
     */
    public function getConnections()
    {
        return $this->_connections;
    }

    /**
     * @param  \Elastica\Connection[] $connections
     * @return \Elastica\Client
     */
    public function setConnections(array $connections)
    {
        $this->_connections = $connections;

        return $this;
    }

    /**
     * Deletes documents with the given ids, index, type from the index
     *
     * @param  array                               $ids   Document ids
     * @param  string|\Elastica\Index               $index Index name
     * @param  string|\Elastica\Type                $type  Type of documents
     * @throws \Elastica\Exception\InvalidException
     * @return \Elastica\Bulk\ResponseSet                   Response object
     * @link http://www.elasticsearch.org/guide/reference/api/bulk.html
     */
    public function deleteIds(array $ids, $index, $type)
    {
        if (empty($ids)) {
            throw new InvalidException('Array has to consist of at least one id');
        }

        $bulk = new Bulk($this);
        $bulk->setIndex($index);
        $bulk->setType($type);

        foreach ($ids as $id) {
            $action = new Action(Document::OP_TYPE_DELETE);
            $action->setId($id);

            $bulk->addAction($action);
        }

        return $bulk->send();
    }

    /**
     * Bulk operation
     *
     * Every entry in the params array has to exactly on array
     * of the bulk operation. An example param array would be:
     *
     * array(
     *         array('index' => array('_index' => 'test', '_type' => 'user', '_id' => '1')),
     *         array('user' => array('name' => 'hans')),
     *         array('delete' => array('_index' => 'test', '_type' => 'user', '_id' => '2'))
     * );
     *
     * @param  array                                    $params Parameter array
     * @throws \Elastica\Exception\ResponseException
     * @throws \Elastica\Exception\InvalidException
     * @return \Elastica\Bulk\ResponseSet                        Response object
     * @link http://www.elasticsearch.org/guide/reference/api/bulk.html
     */
    public function bulk(array $params)
    {
        if (empty($params)) {
            throw new InvalidException('Array has to consist of at least one param');
        }

        $bulk = new Bulk($this);

        $bulk->addRawData($params);

        return $bulk->send();
    }

    /**
     * Makes calls to the elasticsearch server based on this index
     *
     * It's possible to make any REST query directly over this method
     *
     * @param  string            $path   Path to call
     * @param  string            $method Rest method to use (GET, POST, DELETE, PUT)
     * @param  array             $data   OPTIONAL Arguments as array
     * @param  array             $query  OPTIONAL Query params
     * @return \Elastica\Response Response object
     */
    public function request($path, $method = Request::GET, $data = array(), array $query = array())
    {
        $connection = $this->getConnection();
        try {
            $request = new Request($path, $method, $data, $query, $connection);

            $this->_log($request);

            $response = $request->send();

            $this->_lastRequest = $request;
            $this->_lastResponse = $response;

            return $response;

        } catch (ConnectionException $e) {
            $connection->setEnabled(false);

            // Calls callback with connection as param to make it possible to persist invalid connections
            if ($this->_callback) {
                call_user_func($this->_callback, $connection);
            }

            return $this->request($path, $method, $data, $query);
        }
    }

    /**
     * Optimizes all search indices
     *
     * @param  array             $args OPTIONAL Optional arguments
     * @return \Elastica\Response Response object
     * @link http://www.elasticsearch.org/guide/reference/api/admin-indices-optimize.html
     */
    public function optimizeAll($args = array())
    {
        return $this->request('_optimize', Request::POST, $args);
    }

    /**
     * @param string|\Elastica\Request $message
     */
    protected function _log($message)
    {
        if ($this->getConfig('log')) {
            $log = new Log($this->getConfig('log'));
            $log->log($message);
        }
    }

    /**
     * @return \Elastica\Request
     */
    public function getLastRequest()
    {
        return $this->_lastRequest;
    }

    /**
     * @return \Elastica\Response
     */
    public function getLastResponse()
    {
        return $this->_lastResponse;
    }
}<|MERGE_RESOLUTION|>--- conflicted
+++ resolved
@@ -241,37 +241,11 @@
             throw new InvalidException('Array has to consist of at least one element');
         }
 
-<<<<<<< HEAD
         $bulk = new Bulk($this);
 
         $bulk->addDocuments($docs);
 
         return $bulk->send();
-=======
-        foreach ($docs as $doc) {
-            $params[] = array('index' => $doc->getOptions(
-                array(
-                    'index',
-                    'type',
-                    'id',
-                    'version',
-                    'version_type',
-                    'routing',
-                    'percolate',
-                    'parent',
-                    'ttl',
-                    'timestamp',
-                ),
-                true
-            ));
-            $params[] = $doc->getData();
-        }
-
-        $response = $this->bulk($params);
-
-        $this->_setDocumentIdsFromResponse($response, $docs);
-
-        return $response;
     }
 
     /**
@@ -303,7 +277,6 @@
                 $document = next($docs);
             }
         }
->>>>>>> 664ae2e0
     }
 
     /**
@@ -384,6 +357,7 @@
     }
 
     /**
+     * Bulk deletes documents
      * @param \Elastica\Response $response
      * @param \Elastica\Document $document
      * @param string $fields Array of field names to be populated or '_source' if whole document data should be updated
@@ -410,7 +384,7 @@
     }
 
     /**
-     * Bulk deletes documents
+     * Bulk deletes documents (not implemented yet)
      *
      * @param array|\Elastica\Document[] $docs
      * @return \Elastica\Bulk\ResponseSet
