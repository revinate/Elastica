--- conflicted
+++ resolved
@@ -2,11 +2,7 @@
 
 namespace Elastica\Transport;
 
-<<<<<<< HEAD
 use Elastica\Exception\Connection\HttpException;
-=======
-use Elastica\Exception\ConnectionException;
->>>>>>> ef2ba8f6
 use Elastica\Exception\ResponseException;
 use Elastica\Request;
 use Elastica\Response;
@@ -43,10 +39,7 @@
      * @param  array                                $params  Host, Port, ...
      * @throws \Elastica\Exception\ConnectionException
      * @throws \Elastica\Exception\ResponseException
-<<<<<<< HEAD
      * @throws \Elastica\Exception\Connection\HttpException
-=======
->>>>>>> ef2ba8f6
      * @return \Elastica\Response                    Response object
      */
     public function exec(Request $request, array $params)
