CHANGES

<<<<<<< HEAD
2014-06-10
- Update travis to elasticsearch 1.2.1, disable Thrift plugin as not compatible
=======
2014-06-04
- Implement Boosting Query (http://www.elasticsearch.org/guide/en/elasticsearch/reference/current/query-dsl-boosting-query.html) #625
>>>>>>> c622ccf2

2014-06-02
- add retry_on_conflict support to bulk #623

2014-06-01
- toString updated to consider doc_as_upsert if sent an array source #622

2014-05-27
- Fix Aggragations/Filter to work with es v1.2.0 #619

2014-05-25
- Added Guzzle transport as an alternative to the default Http transport #618
- Added Elastica\ScanAndScroll Iterator (http://www.elasticsearch.org/guide/en/elasticsearch/guide/current/scan-scroll.html) #617

2014-05-13
- Add JSON compat library; Elasticsearch JSON flags and nicer error handling #614

2014-05-12
- Update dev builds to phpunit 4.1.*

2014-05-11
- Set processIsolation and backupGlobals to false to speed up tests. processIsolation was very slow with phpunit 4.0.19.

2014-05-05
- Fix get settings on alaised index #608
- Added named function for source filtering #605
- Scroll type constant to Elastica\Search added #607

2014-04-28
- Added setAnalyzer method to Query\FuzzyLikeThis Class and fixed issue with params not being merged #611
- Typo fixes #600, #602
- Remove unreachable return statement #598

2014-04-27
- Release v1.1.1.1
- Fix missing use in TermsStats->setOrder() #597
- Replace all instances of ElasticSearch with Elasticsearch #597

2014-04-24
- Fixing the Bool filter with Bool filter children bug #594

2014-04-22
- Remove useless echo in the Memcache Transport object #595

2014-04-21
- escape \ by \\ #592

2014-04-20
- Handling of HasChild type parsing bug #585
- Consolidate Index getMapping tests #591
- Fix Type::getMapping when using an aliased index #588

2014-04-19
- Release v1.1.1.0
- Update to elasticsearch 1.1.1 http://www.elasticsearch.org/downloads/1-1-1/
- Remove CustomFiltersScore and CustomScore query as removed in elasticsearch 1.1.0 https://github.com/elasticsearch/elasticsearch/pull/5076/files
- Update Node Info to use plugins instead of plugin (https://github.com/elasticsearch/elasticsearch/pull/5072)
- Fix mapping issue for aliases #588

2014-04-17
- Only trap real JSON parse errors in Response class #586

2014-04-09
- Added Cardinality aggregation #581

2014-04-7
- Support for Terms filter lookup options #579

2014-03-29
- Update to elasticsearch 1.1.0 http://www.elasticsearch.org/downloads/1-1-0/

2014-03-26
- Fixed Query\Match Fuzziness parameter type #576

2014-03-24
- Release v1.0.1.2
- Added Filter\Indices #574

2014-03-25
- Allow json string as data srouce for Bulk\Action on update #575

2014-03-20
- Allow for request params in delete by query calls #573

2014-03-17
- Added filters: AbstractGeoShape, GeoShapePreIndexed, GeoShapeProvided #568

2014-03-15
- Percolate existing documents and add percolate options (#570)

2014-03-14
- Added Query\Rescore #441

2014-03-13
- Added missing query options for MultiMatch (operator, minimum_should_match, zero_terms_query, cutoff_frequency, type, fuzziness, prefix_length, max_expansions, analyzer) #569
- Added missing query options for Match (zero_terms_query, cutoff_frequency) #569

2014-03-11
- Fixed request body reuse in http transport #567

2014-03-08
- Release v1.0.1.1
- Enable goecluster-facet again as now compatible with elasticsearch 1.0 on travis
- Run elasticsearch in the background to not have log output in travis build
- Set memache php version as environment variable
- Update to memcache 3.0.8 for travis

2014-03-07
- Add snapshot / restore functionality (Elastica\Snapshot) #566

2014-03-04
- Add PHP 5.6 to travis test environment
- Improve performance of Elastica/Status->getIndicesWithAlias and aliasExists on clusters with many indices #563

2014-03-02
- Release v1.0.1.0
- Fixed Type->deleteByQuery() not working with Query objects #554

2014-02-27
- Update to elasticsearch 1.0.1. Update Thrift and Geocluster plugin.

2014-02-25
- Add JSON_UNESCAPED_UNICODE and JSON_UNESCAPED_SLASHES options in Elastica/Transport/Http, Elastica/Bulk/Action #559

2014-02-20
- Fixed unregister percolator (still used _percolator instead of .percolator). removed duplicate slash from register percolator route. #558

2014-02-17
- Throw PartialShardFailureException if response has failed shards
- Elastica/Aggregations/GlobalAggragation not allowed as sub aggragation #555

2014-02-14
- Add methods setSize, setShardSize to Elastica/Aggregation/Terms
- Elastica/Aggregation/GlobalAggregationTest fixed bug where JSON returned [] instead of {}
- Elastica/ResultSet added method hasAggregations

2014-02-13
- Moved from Apache License to MIT license

2014-02-12
- Release v1.0.0.0
- Updated to elasticsearch 1.0: http://www.elasticsearch.org/blog/1-0-0-released/

2014-02-11
- Add aggregations

2014-02-08
- Setting shard timeout doesn't work #547

2014-02-04
- Remove Elastica\Query\Field and Elastica\Query\Text, which are not supported in ES 1.0.0.RC1
- Minor tweaking of request and result handling classes to adjust for changes in ES 1.0.0.RC1
- Update mapper-attachments plugin to version 2.0.0.RC1 in .travis.yml
- Adjust tests to account for changes in ES 1.0.0.RC1
- Prevent the geocluster-facet plugin from being installed in test/bin/run_elasticsearch.sh as the plugin has not yet been updated for ES 1.0.0.RC1

2014-01-06
- Update to elasticsearch v1.0.0.RC2

2014-01-02
- Added Elastica\Query\DisMax
- Update to elasticsearch v1.0.0.RC1

2014-01-02
- Release v0.90.10

2014-01-31
- Fix _bulk delete proxy methods if type or index not explicitly defined.

2014-01-28
- Add _bulk delete proxy methods to Index and Type for consistency.
- Use the HTTP response code of GET requests (getDocument), instead of extists/found json property.

2014-01-22
- Add getParam & getProperties methods to Elastica\Type\Mapping

2014-01-21
- Code coverage generation for coveralls.io added: https://coveralls.io/r/ruflin/Elastica
- Add support for shard timeout to the Bulk api.

2014-01-17
- Fix typo in constant name: Elastica\Query\FunctionScore::DECAY_GUASS becomes DECAY_GAUSS

2014-01-13
- Add support for _bulk update

2014-01-14
- added \Elastica\Exception\ResponseException::getElasticsearchException()
- Changed logger default log level to debug from info

2014-01-13
- Update to elasticsearch 0.90.10
- Add Elastica\Facet\TermsStats::setOrder()

2014-01-08
- Adding analyze function to Index to expose the _analyze API

2014-01-07
- Document::setDocAsUpsert() now returns the Document

2013-12-18
- Update to Elasticsearch 0.90.8
- Add support for simple_query_string query

2013-12-15
- Add support for filter inside HasChild filter
- Add support for filter inside HasParent filter

2013-12-12
- Always send scroll_id via HTTP body instead of as a query param
- Fix the manner in which suggestion results are returned in \Elastica\ResultSet and adjust associated tests to account for the fix.
- Add \Elastica\Resultset::hasSuggests()

2013-12-11
- Pass arguments to optimize as query
- Add refreshAll on Client

2013-12-07
- Added Result::hasFields() and Result::hasParam() methods for consistency with Document

2013-12-07
- Escape slash in Util::escapeTerm, as it is used for regexp from Elastic 0.90

2013-12-05
- Add *.iml to .gitignore
- Refactor suggest implementation (\Elastica\Suggest, \Elastica\Suggest\AbstractSuggest, and \Elastica\Suggest\Term) to more closely resemble query implementation. (BC break)
- \Elastica\Search::addSuggest() has been renamed to \Elastica\Search::setSuggest()
- \Elastica\Query::addSuggest() has been renamed to \Elastica\Query::setSuggest()
- Add \Elastica\Suggest\Phrase, \Elastica\Suggest\CandidateGenerator\AbstractCandidateGenerator, and \Elastica\Suggest\CandidateGenerator\DirectGenerator
  (see http://www.elasticsearch.org/guide/en/elasticsearch/reference/current/search-suggesters-phrase.html)

2013-12-04
- Remove boost from FunctionScore::addFunction because this is not supported by elasticsearch

2013-12-02
- Issue #491 resolved

2013-12-01
- Issue #501 resolved
- satooshi/php-coveralls package added for coverall.io
- Multiple badges for downloads and latest stable release added

2013-11-30
- Remove facets param from query if is empty array
- Add size param to API for TermsStats

2013-11-23
- Release v0.90.7.0

2013-11-19
- Updated geocluster-facet to 0.0.9

2013-11-18
- Added \Elastica\Filter\Regexp

2013-11-16
- Remove wrong documentation for "no limit" #496
- Update to elasticsearch 0.90.7

2013-11-03
- Issue #490: Set Elastica\Query\FunctionScore::DECAY_EXPONENTIAL to "exp" instead of "exponential"

2013-10-29
- Elastica_Type::exists() added
  See http://www.elasticsearch.org/guide/en/elasticsearch/reference/current/indices-types-exists.html#indices-types-exists

2013-10-27
- Adapted possible values (not only in) for minimum_should_match param based on elasticsearch documetnation  http://www.elasticsearch.org/guide/en/elasticsearch/reference/current/query-dsl-minimum-should-match.html

2013-10-27
- Release v0.90.5.0

2013-10-26
- Update to elasticsearch 0.90.5

2013-10-21
- Fix \Elastica\Filter\HasParent usage of \Elastica\Query as to not collide with \Elastica\Filter\Query, bring \Elasitca\Filter\HasChild into line

2013-10-01
- Also pass the current client object to the failure callback in \Elastica\Client.

2013-09-20
- Update to geocluster-facet 0.0.8
- Add support for term suggest API
  See http://www.elasticsearch.org/guide/reference/api/search/term-suggest/

2013-09-18
- Fix \Elastica\Filter\HasChild usage of \Elastica\Query as to not collide with \Elastica\Filter\Query namespace

2013-09-17
- Update to elasticsearch 0.90.4
- Add support for function_score query
- Skip geocluster-facet test if the plugin is not installed
- Correct \Elastica\Test\ClientTest to catch the proper exception type on connection failure
- Fix unit test errors

2013-09-14
- Nested filter supports now the setFilter method

2013-09-03
- Support isset() calls on Result objects

2013-08-27
- Add \ArrayAccess on the ResultSet object

2013-08-25
- Update to elasticsearch 0.90.3

2013-08-25
- Release v0.90.2.0

2013-08-20
- Support for "proxy" param for http connections

2013-08-17
- Add support for fields parameter in Elastica_Type::getDocument()

2013-08-13
- Add a getQuery method on the FilteredQuery object

2013-08-01
- Second param to \Elastica\Search.php:count($query = '', $fullResult = false) added. If second param is set to true, full ResultSet is returned including facets.

2013-07-16
- Plugin geocluster-facet support added

2013-07-02
- Add Query\Common
- Can now create a query by passing an array to Type::search()

2013-07-01
- Add Filter\GeohashCell

2013-06-30
- Revamped upsert so that Scripts are now first class citizens. (BC break)
  See http://elastica.io/migration/0.90.2/upsert.html
- Implemented doc_as_upsert.

2013-06-29
- Update to elasticsearch 0.90.2
- Enabled ES_WAIT_ON_MAPPING_CHANGE for travis builds

2013-06-25
- Added upsert support when updating a document with a partial document or a script.

2013-06-23
- Add filtered queries to the percolator API.

2013-06-21
- Correct class name for TermTest unit test
- Implement terms lookup feature for terms filter

2013-06-14
- Fix support for making scroll queries once the scroll has been started.

2013-06-07
- Release 0.90.1.0

2013-06-05
- Changed package name to lowercase to prevent potential issues with case sensitive file systems and to refelect the package name from packagist.org.
  If you are requiring elastica in your project you might want to change the name in the require to lowercase, although it will still work if written in uppercase.
  The composer autoloader will handle the package correctly and you will not notice any difference.
  If you are requiring or including a file by hand with require() or include() from the composer vendor folder, pay attention that the package name in
  the path will change to lowercase.
- Add Bulk\Action\UpdateDocument.
- Update Bulk\Action\AbstractDocument and Bulk\Action to enable use of OP_TYPE_UPDATE.
- Update .travis.yml to use Elasticsearch version 0.9.1, as bulk update is a new feature in 0.9.1.

2013-06-04
- Elastica\Client::_configureParams() changed to _prepareConnectionParams(), which now takes the config array as an argument

2013-06-03
- Add getPlugins and hasPlugin methods to Node\Info

2013-05-30
- Update Index\Status::getAliases() to use new API
- Update Index\Status::getSettings() to use new API

2013-05-29
- Add _meta to mapping. #330

2013-05-27
- Added parameters to implement scroll

2013-05-23
- add support PSR-3(https://github.com/php-fig/fig-standards/blob/master/accepted/PSR-3-logger-interface.md)
- Elastica\Log implement LoggerInterface(extends Psr\Log\AbstractLogger)
  if you want use logging need install https://github.com/php-fig/log for example (composer require psr/log:dev-master)
  if use Elastica\Log inside Elastica\Client nothing more is needed
  if use Elastica\Log outside we need use as(https://github.com/php-fig/log) for example Elastica\Log::info($message) or Elastica\Log::log(LogLevel::INFO,$message)
- Elastica\Client add setLogger for setting custom Logger for example Monolog(https://github.com/Seldaek/monolog)

2013-05-18
- Elastica\Index::exists fixed for 0.90.0. HEAD request method introduced
- Elastica\Filter\AbstractMulti::getFilters() added
- Implement Elastica\Type\Mapping::enableAllField
- Refresh for Elastica\Index::flush implemented #316
- Added optional parameter to filter result while percolate #384

2013-05-07
- Added EXPERIMENTAL DocumentObjectInterface to be used with Type::addObject()/addObjects()

2013-04-23
- Removed Elastica\Exception\AbstractException
- All Exceptions now implement Elastica\Exception\ExceptionInterface

2013-04-17
- Query\Fuzzy to comply with DSL spec. Multi-field queries now throw an exception. Implemented: Query\Fuzzy::setField, Query\Fuzzy::setFieldOption.
- Query\Fuzzy::addField has been deprecated.

2013-04-12
- Adding max score information in ResultSet
- Adding test for the ResultSet class

2013-03-20
- Removal of unsupported minimum_number_should_match for Boolean Filter

2013-02-25
- Added Elastica\Bulk class responsible for performing bulk requests. New bulk requests implemented: Client::deleteDocuments(), Bulk::sendUdp()

2013-02-20
- Release candidate 0.20.5.0.RC1

2013-02-14
- Added factory for transports that is used by the Connection class
- The transport instances now has support for parameters that can be injected by specifying an array as a transport when creating the Elastica client

2013-02-08
- Terms->setScript() Added, namespace Elastica\Facet

2013-01-31
- Removed deprecated method Type::getType()
- Removed deprecated old constructor call in Filter\GeoDistance::__construct()
- Removed deprecated method Filter\Script::setQuery()
- Removed deprecated methods Query\QueryString::setTieBraker() and Query\QueryString::setQueryString()
- Removed deprecated methods Query\Builder::minimumShouldMatch() and Query\Builder::tieBreaker()

2013-01-25
- Add get/set/has/remove methods to Document
- Add magic methods __get/__set/__isset/__unset to Document
- Document::add method became deprecated, use set instead
- Populate document id created by elasticsearch on addDocument()/addDocuments() call if no document id was set
- Populate updated fields in document on Client::updateDocument() call if fields options is set

2013-01-24
- Added serialization support. Objects can be added to elastica directly when a serializer callable is configured on \Elastica\Type

2013-01-21
- Added Thrift transport. Ir requires installing munkie/elasticsearch-thrift-php package and elasticsearch-tranport-thrift plugin should be installed in elastcisearch

2013-01-13
- Add version option to Elastica_Search::search
- Remove compatibility for PHP 5.2
- Changed all syntax using namespaces, in compliance with PSR-2.
- Usage of composer for lib and test autoloading
- Added PHPUnit as a dev dependency in composer.json
- All tests were rewritten for new syntax.
- All tests where moved in Elastica\Test namespace
- All tests now inherit from Elastica\Test\Base
- Removed all executable flags on files where not needed.
- Update to elasticsearch 0.20.2
- Refactored Elastica_Script and added it support in Elastica_Query_CustomFiltersScore, Elastica_Query_CustomScore and Elastica_Filter_Script
- Refactored Elastica_Client::updateDocument() method to support partial document update. $data can be Elastic_Script, Elastic_Document or array.
- Elastica_Type::updateDocument() now takes Elastica_Document instead of Elastica_Script (BC break). Script can be set to document to perform script update.

2012-12-23
- Elastica_Client config param "servers" to "connections" renamed. "headers" and "curl" are now a config param inside "connections"
- Elastica_Connection added to allow connection management (enabled / disable)
- Refactoring of Elastica_Request. Takes Elastica_Connection in constructor instead of Elastica_Client
- Elastica_Transport refactored
- Elastica_Log refactored
- Renamed Elastica_Exception_Client to Elastica_Exception_Connection
- Use Elastica_Connection for the following constants: DEFAULT_PORT, DEFAULT_HOST, DEFAULT_TRANSPORT, TIMEOUT

2012-11-28
- Added Elastica_Filter_GeoDistanceRange filter

2012-11-23
- Simplified Elastica_Document data handling by extending Elastica_Param

2012-11-10
- Added Elastica_Cluster_Health, Elastica_Cluster_Health_Index and Elastica_Cluster_Health_Shard which wrap the _cluster/health endpoint.
- Added Elastica_Document::setId()
- Added options parameter to Elastica_Type::getDocument()
- Added Elastica_Query_Filtered::getFilter()

2012-10-30
- Elastica_Search implement Elastica_Searchable interface

2012-10-28
- Add Elastica_Filter_HasParent and Elastic_Query_HasParent

2012-08-11
- Release v0.19.8.0
- Elastica_Query_Prefix added

2012-07-26
- Change Elastica_Filter_GeoDistance::__construct(), accepts geohash parameter (BC break, before: ($key, $latitude, $longitude, $distance), after: ($key, $location, $distance) where $location is array('lat' => $latitude, 'lon' => $longitude) or a geohash)

2012-07-17
- Changed naming for several methods to camelCase
- Enforced PSR1 code style, as per https://github.com/pmjones/fig-standards/blob/psr-1-style-guide/proposed/PSR-1-basic.md
- Added Elastica_Script::toArray
- Added Elastica_ScriptFields
- Elastica_Query::setScriptFields now takes Elastica_ScriptFields or associative array as argument, the old implementation was bogus.

2012-06-24
- Simplify Elastica_Type::search and Elastica_Index::search by using Elastica_Search
- Implement Elastica_Filter_Abstract::setCache and Elastica_Filter_Abstract::setCacheKey
- Add Elastica_Param::hasParam
- Remove unsupported use of minimum number should match for Boolean Filter
- Remove old style path creation through params in Elastica_Index::create and Elastica_Search::search

2012-06-22
- Add Elastica_Filter_Limit
- Add getters+setters for Index Setting blocks 'read', 'write' and 'metadata'
- Add Elastica_Filter_MatchAll

2012-06-20
- Facet scope added

2012-06-09
- Change $_parent to null to also support 0 for an id
- Fix Elasitca_Document->toArray()

2012-05-01
- Release v0.19.3.0
- MoreLikeThis Query in Elastica_Document
- Add query param for request (allows GET params)

2012-03-04
- Node info call update. The receive os info and more, param is needed. By default, only basics are returned
- Release v0.19.0.0 which is compatible with ES 0.19.0 http://www.elasticsearch.org/blog/2012/03/01/0.19.0-released.html

2012-02-21
- Allow percolate queries in bulk requests
- Fix memory leak in curl requests

2012-01-23
- Packagist added http://packagist.org/

2012-01-15
- Vagrantfile for vagrant environment with elasticsearch added. Run: vagrant up

2012-01-08
- Allow to set curl params over client config #106 #107
- Add the possiblity to add path or url in config for a request #120

2012-01-04
- Elastica_Index::exists() and Elastica_Cluster::getIndexNames() added

2012-01-01
- Elastica_Cluster_Settings added
- Read only feature for cluster and index added. This feature is elasticsearch >0.19.0 only. ES 0.19.0 release is not out yet

2011-12-29
- Elastica_Type::deleteByQuery implemented

2011-12-20
- Release v0.18.6.0

2011-12-19
- Percolator for Type and Documents added

2011-12-06
- Elastica_Percolator added. See tests for more details

2011-12-02
- Rename Elastica_Type::getType() to Elastica_Type::getName(), getType() is now deprecated

2011-12-01
- Elastica_Filter_Term::addTerm renamed to setTerm, Elastica_Filter_Term::setTerm renamed to setRawTerm
- Elastica_Query_Term::addTerm renamed to setTerm, Elastica_Query_Term::setTerm renamed to setRawTerm

2011-11-30
- Release v0.18.5.0

2011-11-28
- Elastica_Filter_Nested added

2011-11-26
- Elastica_Search::addIndices(), Elastica_Search::addTypes() added

2011-11-20
- Release v0.18.4.1
- Elastica_Log added for logging. Has to be passed as client config to enable
- Elastica blogging introduced: http://ruflin.com/en/elastica

2011-11-17
- Release v0.18.4.0
- Support for Travis CI added: http://travis-ci.org/ruflin/Elastica

2011-11-07
- Elastica_Index_Stats added

2011-11-05
- Elastica_Query_Nested added

2011-10-29
- TTL for document and mapping added

2011-10-28
- Refactored Elastica_Query_CustomScore::addCSParam to ::addParams
- Rename Elastica_Query_CustomScore::addParam to ::addCSParam
- Release v0.18.1.0

2011-10-20
- Release v0.17.9.0
- Elastica_Filter_Type added

2011-10-19
- Elastica_Query_CustomFilterScore added

2011-10-15
- API Documentation changed to DocBlox

2011-10-10
- Bug fixing
- Release v0.17.8.0 added

2011-09-19
- Release v0.17.7.0 added
- Release v0.17.6.1 added

2011-09-18
- Elastica_Exception_ExpectedFieldNotFound renamed to Elastica_Exception_NotFound

2011-08-25
- Https transport layer added

2011-08-22
- Typo in Terms query fixed (issue #74)

2011-08-15
- Refactoring HTTP connection to keep alive connection -> speed improvement during using the same client
- Release v0.17.6.0 added

2011-08-09
- Automatic creation of id for documents added. This was more a bug
- Release v0.17.4.0 added

2011-08-08
- Elastica_Query_Text added
- Params (constructor) of Elastica_Filter_GeoBoundingBox changed (array instead of single params)

2011-08-07
- Elastica_Query_MoreLikeThis added by @juneym. Still work under progress
- Refactoring Queries and Filters to use Elastica_Param. Adding tests

2011-08-05
- Elastica_Filter_Abstract enhanced for more general usage (set/get/addParam(s)) added

2011-08-04
- Release v0.17.3.0 added
- Elastica_Index_Settings::set/get response updated. get('...') does not require 'index.' in front anymore
- Nodes and Cluster shutdown added
- Elastica_Node::getIp() and getPort() added

2011-07-30
- Readd merge_factor to settings. Now working as expected. Index has to be closed first.

2011-07-29
- Release tag v0.17.2.0 added. Elastica is compatible with elasticsearch 0.17.2

2011-07-22
- Elastica_Index_Settings::getMergePolicyMergeFactor and set removed because of enhanced merge policy implementation in ES 0.17.0 https://github.com/elasticsearch/elasticsearch/issues/998
- Release tav v0.17.1.0 added

2011-07-21
- Elastica_Query_HasChild and _parent feature added by fabian
- Elastica_Filter_GeoBoundingBox added by fabian

2011-07-20
- Elastica_Query_Builder added by chrisdegrim

2011-07-19
- Release tag v0.17.0.0 added. Elastica is compatible with elasticsearch 0.17.0

2011-07-18
- ResultSet::hasFacets added
- QueryString useDisMax added

2011-07-15
- Facet/DateHistogram and Facet/Historgram added
- Documentation pages added unter http://ruflin.github.com/Elastica
- Release tag v0.16.4.0 added

2011-06-19
- Add support for multiple servers to Elastica_Client (issue #39)

2011-06-16
- Support for multiple index, type queries and _all queries added through Elastica_Search object
- Elastica_Index::clearCache added to clean cache
- Elastica_Index::flush added

2011-06-07
- Elastica_Index::setNumberOfShards removed as not supported after creating index

2011-05-11
- Refactor client constructor. Elastica_Client::__construct(array $config) now takes a config array instead of host and port

2011-05-08
- Elastica_Query_QueryString::escapeTerm move to Elastica_Util::escapeTerm

2011-04-29
- Added getParam to Elastica_Result that more values can be retrieved from the hit array
- Elastica_Filter_Ids added http://www.elasticsearch.org/guide/reference/query-dsl/ids-filter.html
- getMergePolicyMergeFactor and getRefreshInterval to Elastica_Type_Settings added. If no value is set, default values are returned

2011-04-28
- Release of version 0.16.0.0 (see new version naming structure in README)

2011-04-27
- Refactoring of Elastica_Type::setMapping. No source parameter anymore.
- Elastica_Type_Mapping object introduced to set more fine grained mapping

2011-04-17
- Elastica_Filter_Exists added

2011-04-14
- Elastica_Type getCount replace by count()
- Count has now optional query parametere

2011-04-01
- Renaming of functions in Elastica_Query_Terms and Ela-stica_Query_Filter to fit new naming convention. setTerms, addTerm have different API now!

2011-03-31
- Deprecated code removed
- Break backward compatibility to 0.15.1 (versions introduced by wlp1979)

2011-03-30
- Filtered query introduced
- setRawArguments in Elastica_Query is now setParam
- open / close for index added
- Remove Elastica_Filter and Elastica_Facets because not needed anymore

2011-03-29
- Renaming Elastica_Filter->addQuery, addFilter to setQuery, setFilter
- Add parts of Facets API
- Add facet Terms
- Renaming Elastica_Query->addFilter to setFilter

2011-03-24
- Renaming of Elastica_Status_Index to Elastica_Index_Status => API Change!
- IndexSettings added for improved bulk updating http://www.elasticsearch.org/blog/2011/03/23/update-settings.html

2011-03-21
- Node object added
- Node_Info and Node_Stats added
- Refactoring of Cluster object

2011-03-13
- changes.txt introduced
- getResponse in Elastica_Response renamed to getData. getResponse now deprecated
- Index status objects added
- getIndexName in Elastica_Index renamed to getName. getIndexName is deprecated<|MERGE_RESOLUTION|>--- conflicted
+++ resolved
@@ -1,12 +1,10 @@
 CHANGES
 
-<<<<<<< HEAD
 2014-06-10
-- Update travis to elasticsearch 1.2.1, disable Thrift plugin as not compatible
-=======
+- Update travis to elasticsearch 1.2.1, disable Thrift plugin as not compatible and fix incompatible tests
+
 2014-06-04
 - Implement Boosting Query (http://www.elasticsearch.org/guide/en/elasticsearch/reference/current/query-dsl-boosting-query.html) #625
->>>>>>> c622ccf2
 
 2014-06-02
 - add retry_on_conflict support to bulk #623
