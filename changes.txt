CHANGES

2014-10-05
<<<<<<< HEAD
 - ResultSet creation moved to static ResultSet::create() method #690
 - Accept an options array at Type::updateDocument() #686
=======
- Improve exception handling in Type::getDocument() #693
>>>>>>> c3dc16e0

2014-10-04
- Release v1.3.4.0
- Update to elasticsearch 1.3.4 #691

2014-09-22
 - Update the branch alias in composer.json to match the library version #683

2014-09-16
 - Update license in composer.json to match project #681

2014-09-08
 - Delete execution permission from non-executable files #677

2014-08-25
 - Top-level filter parameter in search has been renamed to post_filter #669 #670
 - Deprecated: Elastica\Query::setFilter() is deprecated. Use Elastica\Query::setPostFilter() instead. #669
 - Deprecated: Elastica\Query::setPostFilter() passing filter as array is deprecated. Pass instance of AbstractFilter instead. #669

2014-08-22
 - Fixed escaping of / character in Elastica\Util::escapeTerm(), removed usage of JSON_UNESCAPED_SLASHES in Elastica\JSON #660

2014-08-06
 - Add connection pool and connection strategy

2014-07-26
- Release v1.3.0.0
- Prepare Elastica Release v1.3.0.0

2014-07-25
- Update to elasticsearch version 1.3.0 http://www.elasticsearch.org/downloads/1-3-0/

2014-07-14
 - Add setQuery() method to Elastica\Query\ConstantScore #653

2014-07-12
 - Be able to configure ES host/port via ENV var in test env #652

2014-07-07
 - Fix FunstionScore Query random_score without seed bug. #647

2014-07-02
- Add setPostFilter method to Elastica\Query (http://www.elasticsearch.org/guide/en/elasticsearch/guide/current/_filtering_queries_and_aggregations.html#_post_filter) #645

2014-06-30
- Add Reverse Nested aggregation (http://www.elasticsearch.org/guide/en/elasticsearch/reference/current/search-aggregations-bucket-reverse-nested-aggregation.html). #642

2014-06-14
- Release v1.2.1.0
- Removed the requirement to set arguments filter and/or query in Filtered, according to the documentation: http://www.elasticsearch.org/guide/en/elasticsearch/reference/current/query-dsl-filtered-query.html #616

2014-06-13
- Stop ClientTest->testDeleteIdsIdxStringTypeString from failing 1/3 of the time #634
- Stop ScanAndScrollTest->testQuerySizeOverride from failing frequently for no reason #635
- rework Document and Script so they can share some infrastructure allowing scripts to specify things like _retry_on_conflict and _routing #629

2014-06-11
- Allow bulk API deletes to be routed #631

2014-06-10
- Update travis to elasticsearch 1.2.1, disable Thrift plugin as not compatible and fix incompatible tests

2014-06-04
- Implement Boosting Query (http://www.elasticsearch.org/guide/en/elasticsearch/reference/current/query-dsl-boosting-query.html) #625

2014-06-02
- add retry_on_conflict support to bulk #623

2014-06-01
- toString updated to consider doc_as_upsert if sent an array source #622

2014-05-27
- Fix Aggragations/Filter to work with es v1.2.0 #619

2014-05-25
- Added Guzzle transport as an alternative to the default Http transport #618
- Added Elastica\ScanAndScroll Iterator (http://www.elasticsearch.org/guide/en/elasticsearch/guide/current/scan-scroll.html) #617

2014-05-13
- Add JSON compat library; Elasticsearch JSON flags and nicer error handling #614

2014-05-12
- Update dev builds to phpunit 4.1.*

2014-05-11
- Set processIsolation and backupGlobals to false to speed up tests. processIsolation was very slow with phpunit 4.0.19.

2014-05-05
- Fix get settings on alaised index #608
- Added named function for source filtering #605
- Scroll type constant to Elastica\Search added #607

2014-04-28
- Added setAnalyzer method to Query\FuzzyLikeThis Class and fixed issue with params not being merged #611
- Typo fixes #600, #602
- Remove unreachable return statement #598

2014-04-27
- Release v1.1.1.1
- Fix missing use in TermsStats->setOrder() #597
- Replace all instances of ElasticSearch with Elasticsearch #597

2014-04-24
- Fixing the Bool filter with Bool filter children bug #594

2014-04-22
- Remove useless echo in the Memcache Transport object #595

2014-04-21
- escape \ by \\ #592

2014-04-20
- Handling of HasChild type parsing bug #585
- Consolidate Index getMapping tests #591
- Fix Type::getMapping when using an aliased index #588

2014-04-19
- Release v1.1.1.0
- Update to elasticsearch 1.1.1 http://www.elasticsearch.org/downloads/1-1-1/
- Remove CustomFiltersScore and CustomScore query as removed in elasticsearch 1.1.0 https://github.com/elasticsearch/elasticsearch/pull/5076/files
- Update Node Info to use plugins instead of plugin (https://github.com/elasticsearch/elasticsearch/pull/5072)
- Fix mapping issue for aliases #588

2014-04-17
- Only trap real JSON parse errors in Response class #586

2014-04-09
- Added Cardinality aggregation #581

2014-04-7
- Support for Terms filter lookup options #579

2014-03-29
- Update to elasticsearch 1.1.0 http://www.elasticsearch.org/downloads/1-1-0/

2014-03-26
- Fixed Query\Match Fuzziness parameter type #576

2014-03-24
- Release v1.0.1.2
- Added Filter\Indices #574

2014-03-25
- Allow json string as data srouce for Bulk\Action on update #575

2014-03-20
- Allow for request params in delete by query calls #573

2014-03-17
- Added filters: AbstractGeoShape, GeoShapePreIndexed, GeoShapeProvided #568

2014-03-15
- Percolate existing documents and add percolate options (#570)

2014-03-14
- Added Query\Rescore #441

2014-03-13
- Added missing query options for MultiMatch (operator, minimum_should_match, zero_terms_query, cutoff_frequency, type, fuzziness, prefix_length, max_expansions, analyzer) #569
- Added missing query options for Match (zero_terms_query, cutoff_frequency) #569

2014-03-11
- Fixed request body reuse in http transport #567

2014-03-08
- Release v1.0.1.1
- Enable goecluster-facet again as now compatible with elasticsearch 1.0 on travis
- Run elasticsearch in the background to not have log output in travis build
- Set memache php version as environment variable
- Update to memcache 3.0.8 for travis

2014-03-07
- Add snapshot / restore functionality (Elastica\Snapshot) #566

2014-03-04
- Add PHP 5.6 to travis test environment
- Improve performance of Elastica/Status->getIndicesWithAlias and aliasExists on clusters with many indices #563

2014-03-02
- Release v1.0.1.0
- Fixed Type->deleteByQuery() not working with Query objects #554

2014-02-27
- Update to elasticsearch 1.0.1. Update Thrift and Geocluster plugin.

2014-02-25
- Add JSON_UNESCAPED_UNICODE and JSON_UNESCAPED_SLASHES options in Elastica/Transport/Http, Elastica/Bulk/Action #559

2014-02-20
- Fixed unregister percolator (still used _percolator instead of .percolator). removed duplicate slash from register percolator route. #558

2014-02-17
- Throw PartialShardFailureException if response has failed shards
- Elastica/Aggregations/GlobalAggragation not allowed as sub aggragation #555

2014-02-14
- Add methods setSize, setShardSize to Elastica/Aggregation/Terms
- Elastica/Aggregation/GlobalAggregationTest fixed bug where JSON returned [] instead of {}
- Elastica/ResultSet added method hasAggregations

2014-02-13
- Moved from Apache License to MIT license

2014-02-12
- Release v1.0.0.0
- Updated to elasticsearch 1.0: http://www.elasticsearch.org/blog/1-0-0-released/

2014-02-11
- Add aggregations

2014-02-08
- Setting shard timeout doesn't work #547

2014-02-04
- Remove Elastica\Query\Field and Elastica\Query\Text, which are not supported in ES 1.0.0.RC1
- Minor tweaking of request and result handling classes to adjust for changes in ES 1.0.0.RC1
- Update mapper-attachments plugin to version 2.0.0.RC1 in .travis.yml
- Adjust tests to account for changes in ES 1.0.0.RC1
- Prevent the geocluster-facet plugin from being installed in test/bin/run_elasticsearch.sh as the plugin has not yet been updated for ES 1.0.0.RC1

2014-01-06
- Update to elasticsearch v1.0.0.RC2

2014-01-02
- Added Elastica\Query\DisMax
- Update to elasticsearch v1.0.0.RC1

2014-01-02
- Release v0.90.10

2014-01-31
- Fix _bulk delete proxy methods if type or index not explicitly defined.

2014-01-28
- Add _bulk delete proxy methods to Index and Type for consistency.
- Use the HTTP response code of GET requests (getDocument), instead of extists/found json property.

2014-01-22
- Add getParam & getProperties methods to Elastica\Type\Mapping

2014-01-21
- Code coverage generation for coveralls.io added: https://coveralls.io/r/ruflin/Elastica
- Add support for shard timeout to the Bulk api.

2014-01-17
- Fix typo in constant name: Elastica\Query\FunctionScore::DECAY_GUASS becomes DECAY_GAUSS

2014-01-13
- Add support for _bulk update

2014-01-14
- added \Elastica\Exception\ResponseException::getElasticsearchException()
- Changed logger default log level to debug from info

2014-01-13
- Update to elasticsearch 0.90.10
- Add Elastica\Facet\TermsStats::setOrder()

2014-01-08
- Adding analyze function to Index to expose the _analyze API

2014-01-07
- Document::setDocAsUpsert() now returns the Document

2013-12-18
- Update to Elasticsearch 0.90.8
- Add support for simple_query_string query

2013-12-15
- Add support for filter inside HasChild filter
- Add support for filter inside HasParent filter

2013-12-12
- Always send scroll_id via HTTP body instead of as a query param
- Fix the manner in which suggestion results are returned in \Elastica\ResultSet and adjust associated tests to account for the fix.
- Add \Elastica\Resultset::hasSuggests()

2013-12-11
- Pass arguments to optimize as query
- Add refreshAll on Client

2013-12-07
- Added Result::hasFields() and Result::hasParam() methods for consistency with Document

2013-12-07
- Escape slash in Util::escapeTerm, as it is used for regexp from Elastic 0.90

2013-12-05
- Add *.iml to .gitignore
- Refactor suggest implementation (\Elastica\Suggest, \Elastica\Suggest\AbstractSuggest, and \Elastica\Suggest\Term) to more closely resemble query implementation. (BC break)
- \Elastica\Search::addSuggest() has been renamed to \Elastica\Search::setSuggest()
- \Elastica\Query::addSuggest() has been renamed to \Elastica\Query::setSuggest()
- Add \Elastica\Suggest\Phrase, \Elastica\Suggest\CandidateGenerator\AbstractCandidateGenerator, and \Elastica\Suggest\CandidateGenerator\DirectGenerator
  (see http://www.elasticsearch.org/guide/en/elasticsearch/reference/current/search-suggesters-phrase.html)

2013-12-04
- Remove boost from FunctionScore::addFunction because this is not supported by elasticsearch

2013-12-02
- Issue #491 resolved

2013-12-01
- Issue #501 resolved
- satooshi/php-coveralls package added for coverall.io
- Multiple badges for downloads and latest stable release added

2013-11-30
- Remove facets param from query if is empty array
- Add size param to API for TermsStats

2013-11-23
- Release v0.90.7.0

2013-11-19
- Updated geocluster-facet to 0.0.9

2013-11-18
- Added \Elastica\Filter\Regexp

2013-11-16
- Remove wrong documentation for "no limit" #496
- Update to elasticsearch 0.90.7

2013-11-03
- Issue #490: Set Elastica\Query\FunctionScore::DECAY_EXPONENTIAL to "exp" instead of "exponential"

2013-10-29
- Elastica_Type::exists() added
  See http://www.elasticsearch.org/guide/en/elasticsearch/reference/current/indices-types-exists.html#indices-types-exists

2013-10-27
- Adapted possible values (not only in) for minimum_should_match param based on elasticsearch documetnation  http://www.elasticsearch.org/guide/en/elasticsearch/reference/current/query-dsl-minimum-should-match.html

2013-10-27
- Release v0.90.5.0

2013-10-26
- Update to elasticsearch 0.90.5

2013-10-21
- Fix \Elastica\Filter\HasParent usage of \Elastica\Query as to not collide with \Elastica\Filter\Query, bring \Elasitca\Filter\HasChild into line

2013-10-01
- Also pass the current client object to the failure callback in \Elastica\Client.

2013-09-20
- Update to geocluster-facet 0.0.8
- Add support for term suggest API
  See http://www.elasticsearch.org/guide/reference/api/search/term-suggest/

2013-09-18
- Fix \Elastica\Filter\HasChild usage of \Elastica\Query as to not collide with \Elastica\Filter\Query namespace

2013-09-17
- Update to elasticsearch 0.90.4
- Add support for function_score query
- Skip geocluster-facet test if the plugin is not installed
- Correct \Elastica\Test\ClientTest to catch the proper exception type on connection failure
- Fix unit test errors

2013-09-14
- Nested filter supports now the setFilter method

2013-09-03
- Support isset() calls on Result objects

2013-08-27
- Add \ArrayAccess on the ResultSet object

2013-08-25
- Update to elasticsearch 0.90.3

2013-08-25
- Release v0.90.2.0

2013-08-20
- Support for "proxy" param for http connections

2013-08-17
- Add support for fields parameter in Elastica_Type::getDocument()

2013-08-13
- Add a getQuery method on the FilteredQuery object

2013-08-01
- Second param to \Elastica\Search.php:count($query = '', $fullResult = false) added. If second param is set to true, full ResultSet is returned including facets.

2013-07-16
- Plugin geocluster-facet support added

2013-07-02
- Add Query\Common
- Can now create a query by passing an array to Type::search()

2013-07-01
- Add Filter\GeohashCell

2013-06-30
- Revamped upsert so that Scripts are now first class citizens. (BC break)
  See http://elastica.io/migration/0.90.2/upsert.html
- Implemented doc_as_upsert.

2013-06-29
- Update to elasticsearch 0.90.2
- Enabled ES_WAIT_ON_MAPPING_CHANGE for travis builds

2013-06-25
- Added upsert support when updating a document with a partial document or a script.

2013-06-23
- Add filtered queries to the percolator API.

2013-06-21
- Correct class name for TermTest unit test
- Implement terms lookup feature for terms filter

2013-06-14
- Fix support for making scroll queries once the scroll has been started.

2013-06-07
- Release 0.90.1.0

2013-06-05
- Changed package name to lowercase to prevent potential issues with case sensitive file systems and to refelect the package name from packagist.org.
  If you are requiring elastica in your project you might want to change the name in the require to lowercase, although it will still work if written in uppercase.
  The composer autoloader will handle the package correctly and you will not notice any difference.
  If you are requiring or including a file by hand with require() or include() from the composer vendor folder, pay attention that the package name in
  the path will change to lowercase.
- Add Bulk\Action\UpdateDocument.
- Update Bulk\Action\AbstractDocument and Bulk\Action to enable use of OP_TYPE_UPDATE.
- Update .travis.yml to use Elasticsearch version 0.9.1, as bulk update is a new feature in 0.9.1.

2013-06-04
- Elastica\Client::_configureParams() changed to _prepareConnectionParams(), which now takes the config array as an argument

2013-06-03
- Add getPlugins and hasPlugin methods to Node\Info

2013-05-30
- Update Index\Status::getAliases() to use new API
- Update Index\Status::getSettings() to use new API

2013-05-29
- Add _meta to mapping. #330

2013-05-27
- Added parameters to implement scroll

2013-05-23
- add support PSR-3(https://github.com/php-fig/fig-standards/blob/master/accepted/PSR-3-logger-interface.md)
- Elastica\Log implement LoggerInterface(extends Psr\Log\AbstractLogger)
  if you want use logging need install https://github.com/php-fig/log for example (composer require psr/log:dev-master)
  if use Elastica\Log inside Elastica\Client nothing more is needed
  if use Elastica\Log outside we need use as(https://github.com/php-fig/log) for example Elastica\Log::info($message) or Elastica\Log::log(LogLevel::INFO,$message)
- Elastica\Client add setLogger for setting custom Logger for example Monolog(https://github.com/Seldaek/monolog)

2013-05-18
- Elastica\Index::exists fixed for 0.90.0. HEAD request method introduced
- Elastica\Filter\AbstractMulti::getFilters() added
- Implement Elastica\Type\Mapping::enableAllField
- Refresh for Elastica\Index::flush implemented #316
- Added optional parameter to filter result while percolate #384

2013-05-07
- Added EXPERIMENTAL DocumentObjectInterface to be used with Type::addObject()/addObjects()

2013-04-23
- Removed Elastica\Exception\AbstractException
- All Exceptions now implement Elastica\Exception\ExceptionInterface

2013-04-17
- Query\Fuzzy to comply with DSL spec. Multi-field queries now throw an exception. Implemented: Query\Fuzzy::setField, Query\Fuzzy::setFieldOption.
- Query\Fuzzy::addField has been deprecated.

2013-04-12
- Adding max score information in ResultSet
- Adding test for the ResultSet class

2013-03-20
- Removal of unsupported minimum_number_should_match for Boolean Filter

2013-02-25
- Added Elastica\Bulk class responsible for performing bulk requests. New bulk requests implemented: Client::deleteDocuments(), Bulk::sendUdp()

2013-02-20
- Release candidate 0.20.5.0.RC1

2013-02-14
- Added factory for transports that is used by the Connection class
- The transport instances now has support for parameters that can be injected by specifying an array as a transport when creating the Elastica client

2013-02-08
- Terms->setScript() Added, namespace Elastica\Facet

2013-01-31
- Removed deprecated method Type::getType()
- Removed deprecated old constructor call in Filter\GeoDistance::__construct()
- Removed deprecated method Filter\Script::setQuery()
- Removed deprecated methods Query\QueryString::setTieBraker() and Query\QueryString::setQueryString()
- Removed deprecated methods Query\Builder::minimumShouldMatch() and Query\Builder::tieBreaker()

2013-01-25
- Add get/set/has/remove methods to Document
- Add magic methods __get/__set/__isset/__unset to Document
- Document::add method became deprecated, use set instead
- Populate document id created by elasticsearch on addDocument()/addDocuments() call if no document id was set
- Populate updated fields in document on Client::updateDocument() call if fields options is set

2013-01-24
- Added serialization support. Objects can be added to elastica directly when a serializer callable is configured on \Elastica\Type

2013-01-21
- Added Thrift transport. Ir requires installing munkie/elasticsearch-thrift-php package and elasticsearch-tranport-thrift plugin should be installed in elastcisearch

2013-01-13
- Add version option to Elastica_Search::search
- Remove compatibility for PHP 5.2
- Changed all syntax using namespaces, in compliance with PSR-2.
- Usage of composer for lib and test autoloading
- Added PHPUnit as a dev dependency in composer.json
- All tests were rewritten for new syntax.
- All tests where moved in Elastica\Test namespace
- All tests now inherit from Elastica\Test\Base
- Removed all executable flags on files where not needed.
- Update to elasticsearch 0.20.2
- Refactored Elastica_Script and added it support in Elastica_Query_CustomFiltersScore, Elastica_Query_CustomScore and Elastica_Filter_Script
- Refactored Elastica_Client::updateDocument() method to support partial document update. $data can be Elastic_Script, Elastic_Document or array.
- Elastica_Type::updateDocument() now takes Elastica_Document instead of Elastica_Script (BC break). Script can be set to document to perform script update.

2012-12-23
- Elastica_Client config param "servers" to "connections" renamed. "headers" and "curl" are now a config param inside "connections"
- Elastica_Connection added to allow connection management (enabled / disable)
- Refactoring of Elastica_Request. Takes Elastica_Connection in constructor instead of Elastica_Client
- Elastica_Transport refactored
- Elastica_Log refactored
- Renamed Elastica_Exception_Client to Elastica_Exception_Connection
- Use Elastica_Connection for the following constants: DEFAULT_PORT, DEFAULT_HOST, DEFAULT_TRANSPORT, TIMEOUT

2012-11-28
- Added Elastica_Filter_GeoDistanceRange filter

2012-11-23
- Simplified Elastica_Document data handling by extending Elastica_Param

2012-11-10
- Added Elastica_Cluster_Health, Elastica_Cluster_Health_Index and Elastica_Cluster_Health_Shard which wrap the _cluster/health endpoint.
- Added Elastica_Document::setId()
- Added options parameter to Elastica_Type::getDocument()
- Added Elastica_Query_Filtered::getFilter()

2012-10-30
- Elastica_Search implement Elastica_Searchable interface

2012-10-28
- Add Elastica_Filter_HasParent and Elastic_Query_HasParent

2012-08-11
- Release v0.19.8.0
- Elastica_Query_Prefix added

2012-07-26
- Change Elastica_Filter_GeoDistance::__construct(), accepts geohash parameter (BC break, before: ($key, $latitude, $longitude, $distance), after: ($key, $location, $distance) where $location is array('lat' => $latitude, 'lon' => $longitude) or a geohash)

2012-07-17
- Changed naming for several methods to camelCase
- Enforced PSR1 code style, as per https://github.com/pmjones/fig-standards/blob/psr-1-style-guide/proposed/PSR-1-basic.md
- Added Elastica_Script::toArray
- Added Elastica_ScriptFields
- Elastica_Query::setScriptFields now takes Elastica_ScriptFields or associative array as argument, the old implementation was bogus.

2012-06-24
- Simplify Elastica_Type::search and Elastica_Index::search by using Elastica_Search
- Implement Elastica_Filter_Abstract::setCache and Elastica_Filter_Abstract::setCacheKey
- Add Elastica_Param::hasParam
- Remove unsupported use of minimum number should match for Boolean Filter
- Remove old style path creation through params in Elastica_Index::create and Elastica_Search::search

2012-06-22
- Add Elastica_Filter_Limit
- Add getters+setters for Index Setting blocks 'read', 'write' and 'metadata'
- Add Elastica_Filter_MatchAll

2012-06-20
- Facet scope added

2012-06-09
- Change $_parent to null to also support 0 for an id
- Fix Elasitca_Document->toArray()

2012-05-01
- Release v0.19.3.0
- MoreLikeThis Query in Elastica_Document
- Add query param for request (allows GET params)

2012-03-04
- Node info call update. The receive os info and more, param is needed. By default, only basics are returned
- Release v0.19.0.0 which is compatible with ES 0.19.0 http://www.elasticsearch.org/blog/2012/03/01/0.19.0-released.html

2012-02-21
- Allow percolate queries in bulk requests
- Fix memory leak in curl requests

2012-01-23
- Packagist added http://packagist.org/

2012-01-15
- Vagrantfile for vagrant environment with elasticsearch added. Run: vagrant up

2012-01-08
- Allow to set curl params over client config #106 #107
- Add the possiblity to add path or url in config for a request #120

2012-01-04
- Elastica_Index::exists() and Elastica_Cluster::getIndexNames() added

2012-01-01
- Elastica_Cluster_Settings added
- Read only feature for cluster and index added. This feature is elasticsearch >0.19.0 only. ES 0.19.0 release is not out yet

2011-12-29
- Elastica_Type::deleteByQuery implemented

2011-12-20
- Release v0.18.6.0

2011-12-19
- Percolator for Type and Documents added

2011-12-06
- Elastica_Percolator added. See tests for more details

2011-12-02
- Rename Elastica_Type::getType() to Elastica_Type::getName(), getType() is now deprecated

2011-12-01
- Elastica_Filter_Term::addTerm renamed to setTerm, Elastica_Filter_Term::setTerm renamed to setRawTerm
- Elastica_Query_Term::addTerm renamed to setTerm, Elastica_Query_Term::setTerm renamed to setRawTerm

2011-11-30
- Release v0.18.5.0

2011-11-28
- Elastica_Filter_Nested added

2011-11-26
- Elastica_Search::addIndices(), Elastica_Search::addTypes() added

2011-11-20
- Release v0.18.4.1
- Elastica_Log added for logging. Has to be passed as client config to enable
- Elastica blogging introduced: http://ruflin.com/en/elastica

2011-11-17
- Release v0.18.4.0
- Support for Travis CI added: http://travis-ci.org/ruflin/Elastica

2011-11-07
- Elastica_Index_Stats added

2011-11-05
- Elastica_Query_Nested added

2011-10-29
- TTL for document and mapping added

2011-10-28
- Refactored Elastica_Query_CustomScore::addCSParam to ::addParams
- Rename Elastica_Query_CustomScore::addParam to ::addCSParam
- Release v0.18.1.0

2011-10-20
- Release v0.17.9.0
- Elastica_Filter_Type added

2011-10-19
- Elastica_Query_CustomFilterScore added

2011-10-15
- API Documentation changed to DocBlox

2011-10-10
- Bug fixing
- Release v0.17.8.0 added

2011-09-19
- Release v0.17.7.0 added
- Release v0.17.6.1 added

2011-09-18
- Elastica_Exception_ExpectedFieldNotFound renamed to Elastica_Exception_NotFound

2011-08-25
- Https transport layer added

2011-08-22
- Typo in Terms query fixed (issue #74)

2011-08-15
- Refactoring HTTP connection to keep alive connection -> speed improvement during using the same client
- Release v0.17.6.0 added

2011-08-09
- Automatic creation of id for documents added. This was more a bug
- Release v0.17.4.0 added

2011-08-08
- Elastica_Query_Text added
- Params (constructor) of Elastica_Filter_GeoBoundingBox changed (array instead of single params)

2011-08-07
- Elastica_Query_MoreLikeThis added by @juneym. Still work under progress
- Refactoring Queries and Filters to use Elastica_Param. Adding tests

2011-08-05
- Elastica_Filter_Abstract enhanced for more general usage (set/get/addParam(s)) added

2011-08-04
- Release v0.17.3.0 added
- Elastica_Index_Settings::set/get response updated. get('...') does not require 'index.' in front anymore
- Nodes and Cluster shutdown added
- Elastica_Node::getIp() and getPort() added

2011-07-30
- Readd merge_factor to settings. Now working as expected. Index has to be closed first.

2011-07-29
- Release tag v0.17.2.0 added. Elastica is compatible with elasticsearch 0.17.2

2011-07-22
- Elastica_Index_Settings::getMergePolicyMergeFactor and set removed because of enhanced merge policy implementation in ES 0.17.0 https://github.com/elasticsearch/elasticsearch/issues/998
- Release tav v0.17.1.0 added

2011-07-21
- Elastica_Query_HasChild and _parent feature added by fabian
- Elastica_Filter_GeoBoundingBox added by fabian

2011-07-20
- Elastica_Query_Builder added by chrisdegrim

2011-07-19
- Release tag v0.17.0.0 added. Elastica is compatible with elasticsearch 0.17.0

2011-07-18
- ResultSet::hasFacets added
- QueryString useDisMax added

2011-07-15
- Facet/DateHistogram and Facet/Historgram added
- Documentation pages added unter http://ruflin.github.com/Elastica
- Release tag v0.16.4.0 added

2011-06-19
- Add support for multiple servers to Elastica_Client (issue #39)

2011-06-16
- Support for multiple index, type queries and _all queries added through Elastica_Search object
- Elastica_Index::clearCache added to clean cache
- Elastica_Index::flush added

2011-06-07
- Elastica_Index::setNumberOfShards removed as not supported after creating index

2011-05-11
- Refactor client constructor. Elastica_Client::__construct(array $config) now takes a config array instead of host and port

2011-05-08
- Elastica_Query_QueryString::escapeTerm move to Elastica_Util::escapeTerm

2011-04-29
- Added getParam to Elastica_Result that more values can be retrieved from the hit array
- Elastica_Filter_Ids added http://www.elasticsearch.org/guide/reference/query-dsl/ids-filter.html
- getMergePolicyMergeFactor and getRefreshInterval to Elastica_Type_Settings added. If no value is set, default values are returned

2011-04-28
- Release of version 0.16.0.0 (see new version naming structure in README)

2011-04-27
- Refactoring of Elastica_Type::setMapping. No source parameter anymore.
- Elastica_Type_Mapping object introduced to set more fine grained mapping

2011-04-17
- Elastica_Filter_Exists added

2011-04-14
- Elastica_Type getCount replace by count()
- Count has now optional query parametere

2011-04-01
- Renaming of functions in Elastica_Query_Terms and Ela-stica_Query_Filter to fit new naming convention. setTerms, addTerm have different API now!

2011-03-31
- Deprecated code removed
- Break backward compatibility to 0.15.1 (versions introduced by wlp1979)

2011-03-30
- Filtered query introduced
- setRawArguments in Elastica_Query is now setParam
- open / close for index added
- Remove Elastica_Filter and Elastica_Facets because not needed anymore

2011-03-29
- Renaming Elastica_Filter->addQuery, addFilter to setQuery, setFilter
- Add parts of Facets API
- Add facet Terms
- Renaming Elastica_Query->addFilter to setFilter

2011-03-24
- Renaming of Elastica_Status_Index to Elastica_Index_Status => API Change!
- IndexSettings added for improved bulk updating http://www.elasticsearch.org/blog/2011/03/23/update-settings.html

2011-03-21
- Node object added
- Node_Info and Node_Stats added
- Refactoring of Cluster object

2011-03-13
- changes.txt introduced
- getResponse in Elastica_Response renamed to getData. getResponse now deprecated
- Index status objects added
- getIndexName in Elastica_Index renamed to getName. getIndexName is deprecated<|MERGE_RESOLUTION|>--- conflicted
+++ resolved
@@ -1,36 +1,33 @@
 CHANGES
 
 2014-10-05
-<<<<<<< HEAD
- - ResultSet creation moved to static ResultSet::create() method #690
- - Accept an options array at Type::updateDocument() #686
-=======
+- ResultSet creation moved to static ResultSet::create() method #690
+- Accept an options array at Type::updateDocument() #686
 - Improve exception handling in Type::getDocument() #693
->>>>>>> c3dc16e0
 
 2014-10-04
 - Release v1.3.4.0
 - Update to elasticsearch 1.3.4 #691
 
 2014-09-22
- - Update the branch alias in composer.json to match the library version #683
+- Update the branch alias in composer.json to match the library version #683
 
 2014-09-16
- - Update license in composer.json to match project #681
+- Update license in composer.json to match project #681
 
 2014-09-08
- - Delete execution permission from non-executable files #677
+- Delete execution permission from non-executable files #677
 
 2014-08-25
- - Top-level filter parameter in search has been renamed to post_filter #669 #670
- - Deprecated: Elastica\Query::setFilter() is deprecated. Use Elastica\Query::setPostFilter() instead. #669
- - Deprecated: Elastica\Query::setPostFilter() passing filter as array is deprecated. Pass instance of AbstractFilter instead. #669
+- Top-level filter parameter in search has been renamed to post_filter #669 #670
+- Deprecated: Elastica\Query::setFilter() is deprecated. Use Elastica\Query::setPostFilter() instead. #669
+- Deprecated: Elastica\Query::setPostFilter() passing filter as array is deprecated. Pass instance of AbstractFilter instead. #669
 
 2014-08-22
- - Fixed escaping of / character in Elastica\Util::escapeTerm(), removed usage of JSON_UNESCAPED_SLASHES in Elastica\JSON #660
+- Fixed escaping of / character in Elastica\Util::escapeTerm(), removed usage of JSON_UNESCAPED_SLASHES in Elastica\JSON #660
 
 2014-08-06
- - Add connection pool and connection strategy
+- Add connection pool and connection strategy
 
 2014-07-26
 - Release v1.3.0.0
