--- conflicted
+++ resolved
@@ -1,12 +1,10 @@
 CHANGES
 
-<<<<<<< HEAD
 2014-10-31
 - Adding PSR-4 autoloading support
-=======
+
 2014-10-29
 - Updated Type::getDocument() exception handling. \Elastica\Exception\ResponseException will be thrown instead of \Elastica\Exception\NotFoundException if the ES response contains any error (i.e: Missing index) (BC break) #687
->>>>>>> 350cbf58
 
 2014-10-22
 - Added Util::convertDateTimeObject to Util class to easily convert \DateTime objects to required format #708
