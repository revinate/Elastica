--- conflicted
+++ resolved
@@ -1,16 +1,14 @@
 CHANGES
 
-<<<<<<< HEAD
-2013-01-22
+2013-01-31
 - Removed deprecated method Type::getType()
 - Removed deprecated old constructor call in Filter\GeoDistance::__construct()
 - Removed deprecated method Filter\Script::setQuery()
 - Removed deprecated methods Query\QueryString::setTieBraker() and Query\QueryString::setQueryString()
 - Removed deprecated methods Query\Builder::minimumShouldMatch() and Query\Builder::tieBreaker()
-=======
+
 2013-01-24
 - Added serialization support. Objects can be added to elastica directly when a serializer callable is configured on \Elastica\Type
->>>>>>> 532b3e8a
 
 2013-01-21
 - Added Thrift transport. Ir requires installing munkie/elasticsearch-thrift-php package and elasticsearch-tranport-thrift plugin should be installed in elastcisearch
