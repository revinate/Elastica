CHANGES

2014-05-25
<<<<<<< HEAD
- Added Guzzle transport as an alternative to the default Http transport #618
=======
- Added Elastica\ScanAndScroll Iterator (http://www.elasticsearch.org/guide/en/elasticsearch/guide/current/scan-scroll.html) #617
>>>>>>> 73cc3deb

2014-05-13
- Add JSON compat library; Elasticsearch JSON flags and nicer error handling #614

2014-05-12
- Update dev builds to phpunit 4.1.*

2014-05-11
- Set processIsolation and backupGlobals to false to speed up tests. processIsolation was very slow with phpunit 4.0.19.

2014-05-05
- Fix get settings on alaised index #608
- Added named function for source filtering #605
- Scroll type constant to Elastica\Search added #607

2014-04-28
- Added setAnalyzer method to Query\FuzzyLikeThis Class and fixed issue with params not being merged #611
- Typo fixes #600, #602
- Remove unreachable return statement #598

2014-04-27
- Release v1.1.1.1
- Fix missing use in TermsStats->setOrder() #597
- Replace all instances of ElasticSearch with Elasticsearch #597

2014-04-24
- Fixing the Bool filter with Bool filter children bug #594

2014-04-22
- Remove useless echo in the Memcache Transport object #595

2014-04-21
- escape \ by \\ #592

2014-04-20
- Handling of HasChild type parsing bug #585
- Consolidate Index getMapping tests #591
- Fix Type::getMapping when using an aliased index #588

2014-04-19
- Release v1.1.1.0
- Update to elasticsearch 1.1.1 http://www.elasticsearch.org/downloads/1-1-1/
- Remove CustomFiltersScore and CustomScore query as removed in elasticsearch 1.1.0 https://github.com/elasticsearch/elasticsearch/pull/5076/files
- Update Node Info to use plugins instead of plugin (https://github.com/elasticsearch/elasticsearch/pull/5072)
- Fix mapping issue for aliases #588

2014-04-17
- Only trap real JSON parse errors in Response class #586

2014-04-09
- Added Cardinality aggregation #581

2014-04-7
- Support for Terms filter lookup options #579

2014-03-29
- Update to elasticsearch 1.1.0 http://www.elasticsearch.org/downloads/1-1-0/

2014-03-26
- Fixed Query\Match Fuzziness parameter type #576

2014-03-24
- Release v1.0.1.2
- Added Filter\Indices #574

2014-03-25
- Allow json string as data srouce for Bulk\Action on update #575

2014-03-20
- Allow for request params in delete by query calls #573

2014-03-17
- Added filters: AbstractGeoShape, GeoShapePreIndexed, GeoShapeProvided #568

2014-03-15
- Percolate existing documents and add percolate options (#570)

2014-03-14
- Added Query\Rescore #441

2014-03-13
- Added missing query options for MultiMatch (operator, minimum_should_match, zero_terms_query, cutoff_frequency, type, fuzziness, prefix_length, max_expansions, analyzer) #569
- Added missing query options for Match (zero_terms_query, cutoff_frequency) #569

2014-03-11
- Fixed request body reuse in http transport #567

2014-03-08
- Release v1.0.1.1
- Enable goecluster-facet again as now compatible with elasticsearch 1.0 on travis
- Run elasticsearch in the background to not have log output in travis build
- Set memache php version as environment variable
- Update to memcache 3.0.8 for travis

2014-03-07
- Add snapshot / restore functionality (Elastica\Snapshot) #566

2014-03-04
- Add PHP 5.6 to travis test environment
- Improve performance of Elastica/Status->getIndicesWithAlias and aliasExists on clusters with many indices #563

2014-03-02
- Release v1.0.1.0
- Fixed Type->deleteByQuery() not working with Query objects #554

2014-02-27
- Update to elasticsearch 1.0.1. Update Thrift and Geocluster plugin.

2014-02-25
- Add JSON_UNESCAPED_UNICODE and JSON_UNESCAPED_SLASHES options in Elastica/Transport/Http, Elastica/Bulk/Action #559

2014-02-20
- Fixed unregister percolator (still used _percolator instead of .percolator). removed duplicate slash from register percolator route. #558

2014-02-17
- Throw PartialShardFailureException if response has failed shards
- Elastica/Aggregations/GlobalAggragation not allowed as sub aggragation #555

2014-02-14
- Add methods setSize, setShardSize to Elastica/Aggregation/Terms
- Elastica/Aggregation/GlobalAggregationTest fixed bug where JSON returned [] instead of {}
- Elastica/ResultSet added method hasAggregations

2014-02-13
- Moved from Apache License to MIT license

2014-02-12
- Release v1.0.0.0
- Updated to elasticsearch 1.0: http://www.elasticsearch.org/blog/1-0-0-released/

2014-02-11
- Add aggregations

2014-02-08
- Setting shard timeout doesn't work #547

2014-02-04
- Remove Elastica\Query\Field and Elastica\Query\Text, which are not supported in ES 1.0.0.RC1
- Minor tweaking of request and result handling classes to adjust for changes in ES 1.0.0.RC1
- Update mapper-attachments plugin to version 2.0.0.RC1 in .travis.yml
- Adjust tests to account for changes in ES 1.0.0.RC1
- Prevent the geocluster-facet plugin from being installed in test/bin/run_elasticsearch.sh as the plugin has not yet been updated for ES 1.0.0.RC1

2014-01-06
- Update to elasticsearch v1.0.0.RC2

2014-01-02
- Added Elastica\Query\DisMax
- Update to elasticsearch v1.0.0.RC1

2014-01-02
- Release v0.90.10

2014-01-31
- Fix _bulk delete proxy methods if type or index not explicitly defined.

2014-01-28
- Add _bulk delete proxy methods to Index and Type for consistency.
- Use the HTTP response code of GET requests (getDocument), instead of extists/found json property.

2014-01-22
- Add getParam & getProperties methods to Elastica\Type\Mapping

2014-01-21
- Code coverage generation for coveralls.io added: https://coveralls.io/r/ruflin/Elastica
- Add support for shard timeout to the Bulk api.

2014-01-17
- Fix typo in constant name: Elastica\Query\FunctionScore::DECAY_GUASS becomes DECAY_GAUSS

2014-01-13
- Add support for _bulk update

2014-01-14
- added \Elastica\Exception\ResponseException::getElasticsearchException()
- Changed logger default log level to debug from info

2014-01-13
- Update to elasticsearch 0.90.10
- Add Elastica\Facet\TermsStats::setOrder()

2014-01-08
- Adding analyze function to Index to expose the _analyze API

2014-01-07
- Document::setDocAsUpsert() now returns the Document

2013-12-18
- Update to Elasticsearch 0.90.8
- Add support for simple_query_string query

2013-12-15
- Add support for filter inside HasChild filter
- Add support for filter inside HasParent filter

2013-12-12
- Always send scroll_id via HTTP body instead of as a query param
- Fix the manner in which suggestion results are returned in \Elastica\ResultSet and adjust associated tests to account for the fix.
- Add \Elastica\Resultset::hasSuggests()

2013-12-11
- Pass arguments to optimize as query
- Add refreshAll on Client

2013-12-07
- Added Result::hasFields() and Result::hasParam() methods for consistency with Document

2013-12-07
- Escape slash in Util::escapeTerm, as it is used for regexp from Elastic 0.90

2013-12-05
- Add *.iml to .gitignore
- Refactor suggest implementation (\Elastica\Suggest, \Elastica\Suggest\AbstractSuggest, and \Elastica\Suggest\Term) to more closely resemble query implementation. (BC break)
- \Elastica\Search::addSuggest() has been renamed to \Elastica\Search::setSuggest()
- \Elastica\Query::addSuggest() has been renamed to \Elastica\Query::setSuggest()
- Add \Elastica\Suggest\Phrase, \Elastica\Suggest\CandidateGenerator\AbstractCandidateGenerator, and \Elastica\Suggest\CandidateGenerator\DirectGenerator
  (see http://www.elasticsearch.org/guide/en/elasticsearch/reference/current/search-suggesters-phrase.html)

2013-12-04
- Remove boost from FunctionScore::addFunction because this is not supported by elasticsearch

2013-12-02
- Issue #491 resolved

2013-12-01
- Issue #501 resolved
- satooshi/php-coveralls package added for coverall.io
- Multiple badges for downloads and latest stable release added

2013-11-30
- Remove facets param from query if is empty array
- Add size param to API for TermsStats

2013-11-23
- Release v0.90.7.0

2013-11-19
- Updated geocluster-facet to 0.0.9

2013-11-18
- Added \Elastica\Filter\Regexp

2013-11-16
- Remove wrong documentation for "no limit" #496
- Update to elasticsearch 0.90.7

2013-11-03
- Issue #490: Set Elastica\Query\FunctionScore::DECAY_EXPONENTIAL to "exp" instead of "exponential"

2013-10-29
- Elastica_Type::exists() added
  See http://www.elasticsearch.org/guide/en/elasticsearch/reference/current/indices-types-exists.html#indices-types-exists

2013-10-27
- Adapted possible values (not only in) for minimum_should_match param based on elasticsearch documetnation  http://www.elasticsearch.org/guide/en/elasticsearch/reference/current/query-dsl-minimum-should-match.html

2013-10-27
- Release v0.90.5.0

2013-10-26
- Update to elasticsearch 0.90.5

2013-10-21
- Fix \Elastica\Filter\HasParent usage of \Elastica\Query as to not collide with \Elastica\Filter\Query, bring \Elasitca\Filter\HasChild into line

2013-10-01
- Also pass the current client object to the failure callback in \Elastica\Client.

2013-09-20
- Update to geocluster-facet 0.0.8
- Add support for term suggest API
  See http://www.elasticsearch.org/guide/reference/api/search/term-suggest/

2013-09-18
- Fix \Elastica\Filter\HasChild usage of \Elastica\Query as to not collide with \Elastica\Filter\Query namespace

2013-09-17
- Update to elasticsearch 0.90.4
- Add support for function_score query
- Skip geocluster-facet test if the plugin is not installed
- Correct \Elastica\Test\ClientTest to catch the proper exception type on connection failure
- Fix unit test errors

2013-09-14
- Nested filter supports now the setFilter method

2013-09-03
- Support isset() calls on Result objects

2013-08-27
- Add \ArrayAccess on the ResultSet object

2013-08-25
- Update to elasticsearch 0.90.3

2013-08-25
- Release v0.90.2.0

2013-08-20
- Support for "proxy" param for http connections

2013-08-17
- Add support for fields parameter in Elastica_Type::getDocument()

2013-08-13
- Add a getQuery method on the FilteredQuery object

2013-08-01
- Second param to \Elastica\Search.php:count($query = '', $fullResult = false) added. If second param is set to true, full ResultSet is returned including facets.

2013-07-16
- Plugin geocluster-facet support added

2013-07-02
- Add Query\Common
- Can now create a query by passing an array to Type::search()

2013-07-01
- Add Filter\GeohashCell

2013-06-30
- Revamped upsert so that Scripts are now first class citizens. (BC break)
  See http://elastica.io/migration/0.90.2/upsert.html
- Implemented doc_as_upsert.

2013-06-29
- Update to elasticsearch 0.90.2
- Enabled ES_WAIT_ON_MAPPING_CHANGE for travis builds

2013-06-25
- Added upsert support when updating a document with a partial document or a script.

2013-06-23
- Add filtered queries to the percolator API.

2013-06-21
- Correct class name for TermTest unit test
- Implement terms lookup feature for terms filter

2013-06-14
- Fix support for making scroll queries once the scroll has been started.

2013-06-07
- Release 0.90.1.0

2013-06-05
- Changed package name to lowercase to prevent potential issues with case sensitive file systems and to refelect the package name from packagist.org.
  If you are requiring elastica in your project you might want to change the name in the require to lowercase, although it will still work if written in uppercase.
  The composer autoloader will handle the package correctly and you will not notice any difference.
  If you are requiring or including a file by hand with require() or include() from the composer vendor folder, pay attention that the package name in
  the path will change to lowercase.
- Add Bulk\Action\UpdateDocument.
- Update Bulk\Action\AbstractDocument and Bulk\Action to enable use of OP_TYPE_UPDATE.
- Update .travis.yml to use Elasticsearch version 0.9.1, as bulk update is a new feature in 0.9.1.

2013-06-04
- Elastica\Client::_configureParams() changed to _prepareConnectionParams(), which now takes the config array as an argument

2013-06-03
- Add getPlugins and hasPlugin methods to Node\Info

2013-05-30
- Update Index\Status::getAliases() to use new API
- Update Index\Status::getSettings() to use new API

2013-05-29
- Add _meta to mapping. #330

2013-05-27
- Added parameters to implement scroll

2013-05-23
- add support PSR-3(https://github.com/php-fig/fig-standards/blob/master/accepted/PSR-3-logger-interface.md)
- Elastica\Log implement LoggerInterface(extends Psr\Log\AbstractLogger)
  if you want use logging need install https://github.com/php-fig/log for example (composer require psr/log:dev-master)
  if use Elastica\Log inside Elastica\Client nothing more is needed
  if use Elastica\Log outside we need use as(https://github.com/php-fig/log) for example Elastica\Log::info($message) or Elastica\Log::log(LogLevel::INFO,$message)
- Elastica\Client add setLogger for setting custom Logger for example Monolog(https://github.com/Seldaek/monolog)

2013-05-18
- Elastica\Index::exists fixed for 0.90.0. HEAD request method introduced
- Elastica\Filter\AbstractMulti::getFilters() added
- Implement Elastica\Type\Mapping::enableAllField
- Refresh for Elastica\Index::flush implemented #316
- Added optional parameter to filter result while percolate #384

2013-05-07
- Added EXPERIMENTAL DocumentObjectInterface to be used with Type::addObject()/addObjects()

2013-04-23
- Removed Elastica\Exception\AbstractException
- All Exceptions now implement Elastica\Exception\ExceptionInterface

2013-04-17
- Query\Fuzzy to comply with DSL spec. Multi-field queries now throw an exception. Implemented: Query\Fuzzy::setField, Query\Fuzzy::setFieldOption.
- Query\Fuzzy::addField has been deprecated.

2013-04-12
- Adding max score information in ResultSet
- Adding test for the ResultSet class

2013-03-20
- Removal of unsupported minimum_number_should_match for Boolean Filter

2013-02-25
- Added Elastica\Bulk class responsible for performing bulk requests. New bulk requests implemented: Client::deleteDocuments(), Bulk::sendUdp()

2013-02-20
- Release candidate 0.20.5.0.RC1

2013-02-14
- Added factory for transports that is used by the Connection class
- The transport instances now has support for parameters that can be injected by specifying an array as a transport when creating the Elastica client

2013-02-08
- Terms->setScript() Added, namespace Elastica\Facet

2013-01-31
- Removed deprecated method Type::getType()
- Removed deprecated old constructor call in Filter\GeoDistance::__construct()
- Removed deprecated method Filter\Script::setQuery()
- Removed deprecated methods Query\QueryString::setTieBraker() and Query\QueryString::setQueryString()
- Removed deprecated methods Query\Builder::minimumShouldMatch() and Query\Builder::tieBreaker()

2013-01-25
- Add get/set/has/remove methods to Document
- Add magic methods __get/__set/__isset/__unset to Document
- Document::add method became deprecated, use set instead
- Populate document id created by elasticsearch on addDocument()/addDocuments() call if no document id was set
- Populate updated fields in document on Client::updateDocument() call if fields options is set

2013-01-24
- Added serialization support. Objects can be added to elastica directly when a serializer callable is configured on \Elastica\Type

2013-01-21
- Added Thrift transport. Ir requires installing munkie/elasticsearch-thrift-php package and elasticsearch-tranport-thrift plugin should be installed in elastcisearch

2013-01-13
- Add version option to Elastica_Search::search
- Remove compatibility for PHP 5.2
- Changed all syntax using namespaces, in compliance with PSR-2.
- Usage of composer for lib and test autoloading
- Added PHPUnit as a dev dependency in composer.json
- All tests were rewritten for new syntax.
- All tests where moved in Elastica\Test namespace
- All tests now inherit from Elastica\Test\Base
- Removed all executable flags on files where not needed.
- Update to elasticsearch 0.20.2
- Refactored Elastica_Script and added it support in Elastica_Query_CustomFiltersScore, Elastica_Query_CustomScore and Elastica_Filter_Script
- Refactored Elastica_Client::updateDocument() method to support partial document update. $data can be Elastic_Script, Elastic_Document or array.
- Elastica_Type::updateDocument() now takes Elastica_Document instead of Elastica_Script (BC break). Script can be set to document to perform script update.

2012-12-23
- Elastica_Client config param "servers" to "connections" renamed. "headers" and "curl" are now a config param inside "connections"
- Elastica_Connection added to allow connection management (enabled / disable)
- Refactoring of Elastica_Request. Takes Elastica_Connection in constructor instead of Elastica_Client
- Elastica_Transport refactored
- Elastica_Log refactored
- Renamed Elastica_Exception_Client to Elastica_Exception_Connection
- Use Elastica_Connection for the following constants: DEFAULT_PORT, DEFAULT_HOST, DEFAULT_TRANSPORT, TIMEOUT

2012-11-28
- Added Elastica_Filter_GeoDistanceRange filter

2012-11-23
- Simplified Elastica_Document data handling by extending Elastica_Param

2012-11-10
- Added Elastica_Cluster_Health, Elastica_Cluster_Health_Index and Elastica_Cluster_Health_Shard which wrap the _cluster/health endpoint.
- Added Elastica_Document::setId()
- Added options parameter to Elastica_Type::getDocument()
- Added Elastica_Query_Filtered::getFilter()

2012-10-30
- Elastica_Search implement Elastica_Searchable interface

2012-10-28
- Add Elastica_Filter_HasParent and Elastic_Query_HasParent

2012-08-11
- Release v0.19.8.0
- Elastica_Query_Prefix added

2012-07-26
- Change Elastica_Filter_GeoDistance::__construct(), accepts geohash parameter (BC break, before: ($key, $latitude, $longitude, $distance), after: ($key, $location, $distance) where $location is array('lat' => $latitude, 'lon' => $longitude) or a geohash)

2012-07-17
- Changed naming for several methods to camelCase
- Enforced PSR1 code style, as per https://github.com/pmjones/fig-standards/blob/psr-1-style-guide/proposed/PSR-1-basic.md
- Added Elastica_Script::toArray
- Added Elastica_ScriptFields
- Elastica_Query::setScriptFields now takes Elastica_ScriptFields or associative array as argument, the old implementation was bogus.

2012-06-24
- Simplify Elastica_Type::search and Elastica_Index::search by using Elastica_Search
- Implement Elastica_Filter_Abstract::setCache and Elastica_Filter_Abstract::setCacheKey
- Add Elastica_Param::hasParam
- Remove unsupported use of minimum number should match for Boolean Filter
- Remove old style path creation through params in Elastica_Index::create and Elastica_Search::search

2012-06-22
- Add Elastica_Filter_Limit
- Add getters+setters for Index Setting blocks 'read', 'write' and 'metadata'
- Add Elastica_Filter_MatchAll

2012-06-20
- Facet scope added

2012-06-09
- Change $_parent to null to also support 0 for an id
- Fix Elasitca_Document->toArray()

2012-05-01
- Release v0.19.3.0
- MoreLikeThis Query in Elastica_Document
- Add query param for request (allows GET params)

2012-03-04
- Node info call update. The receive os info and more, param is needed. By default, only basics are returned
- Release v0.19.0.0 which is compatible with ES 0.19.0 http://www.elasticsearch.org/blog/2012/03/01/0.19.0-released.html

2012-02-21
- Allow percolate queries in bulk requests
- Fix memory leak in curl requests

2012-01-23
- Packagist added http://packagist.org/

2012-01-15
- Vagrantfile for vagrant environment with elasticsearch added. Run: vagrant up

2012-01-08
- Allow to set curl params over client config #106 #107
- Add the possiblity to add path or url in config for a request #120

2012-01-04
- Elastica_Index::exists() and Elastica_Cluster::getIndexNames() added

2012-01-01
- Elastica_Cluster_Settings added
- Read only feature for cluster and index added. This feature is elasticsearch >0.19.0 only. ES 0.19.0 release is not out yet

2011-12-29
- Elastica_Type::deleteByQuery implemented

2011-12-20
- Release v0.18.6.0

2011-12-19
- Percolator for Type and Documents added

2011-12-06
- Elastica_Percolator added. See tests for more details

2011-12-02
- Rename Elastica_Type::getType() to Elastica_Type::getName(), getType() is now deprecated

2011-12-01
- Elastica_Filter_Term::addTerm renamed to setTerm, Elastica_Filter_Term::setTerm renamed to setRawTerm
- Elastica_Query_Term::addTerm renamed to setTerm, Elastica_Query_Term::setTerm renamed to setRawTerm

2011-11-30
- Release v0.18.5.0

2011-11-28
- Elastica_Filter_Nested added

2011-11-26
- Elastica_Search::addIndices(), Elastica_Search::addTypes() added

2011-11-20
- Release v0.18.4.1
- Elastica_Log added for logging. Has to be passed as client config to enable
- Elastica blogging introduced: http://ruflin.com/en/elastica

2011-11-17
- Release v0.18.4.0
- Support for Travis CI added: http://travis-ci.org/ruflin/Elastica

2011-11-07
- Elastica_Index_Stats added

2011-11-05
- Elastica_Query_Nested added

2011-10-29
- TTL for document and mapping added

2011-10-28
- Refactored Elastica_Query_CustomScore::addCSParam to ::addParams
- Rename Elastica_Query_CustomScore::addParam to ::addCSParam
- Release v0.18.1.0

2011-10-20
- Release v0.17.9.0
- Elastica_Filter_Type added

2011-10-19
- Elastica_Query_CustomFilterScore added

2011-10-15
- API Documentation changed to DocBlox

2011-10-10
- Bug fixing
- Release v0.17.8.0 added

2011-09-19
- Release v0.17.7.0 added
- Release v0.17.6.1 added

2011-09-18
- Elastica_Exception_ExpectedFieldNotFound renamed to Elastica_Exception_NotFound

2011-08-25
- Https transport layer added

2011-08-22
- Typo in Terms query fixed (issue #74)

2011-08-15
- Refactoring HTTP connection to keep alive connection -> speed improvement during using the same client
- Release v0.17.6.0 added

2011-08-09
- Automatic creation of id for documents added. This was more a bug
- Release v0.17.4.0 added

2011-08-08
- Elastica_Query_Text added
- Params (constructor) of Elastica_Filter_GeoBoundingBox changed (array instead of single params)

2011-08-07
- Elastica_Query_MoreLikeThis added by @juneym. Still work under progress
- Refactoring Queries and Filters to use Elastica_Param. Adding tests

2011-08-05
- Elastica_Filter_Abstract enhanced for more general usage (set/get/addParam(s)) added

2011-08-04
- Release v0.17.3.0 added
- Elastica_Index_Settings::set/get response updated. get('...') does not require 'index.' in front anymore
- Nodes and Cluster shutdown added
- Elastica_Node::getIp() and getPort() added

2011-07-30
- Readd merge_factor to settings. Now working as expected. Index has to be closed first.

2011-07-29
- Release tag v0.17.2.0 added. Elastica is compatible with elasticsearch 0.17.2

2011-07-22
- Elastica_Index_Settings::getMergePolicyMergeFactor and set removed because of enhanced merge policy implementation in ES 0.17.0 https://github.com/elasticsearch/elasticsearch/issues/998
- Release tav v0.17.1.0 added

2011-07-21
- Elastica_Query_HasChild and _parent feature added by fabian
- Elastica_Filter_GeoBoundingBox added by fabian

2011-07-20
- Elastica_Query_Builder added by chrisdegrim

2011-07-19
- Release tag v0.17.0.0 added. Elastica is compatible with elasticsearch 0.17.0

2011-07-18
- ResultSet::hasFacets added
- QueryString useDisMax added

2011-07-15
- Facet/DateHistogram and Facet/Historgram added
- Documentation pages added unter http://ruflin.github.com/Elastica
- Release tag v0.16.4.0 added

2011-06-19
- Add support for multiple servers to Elastica_Client (issue #39)

2011-06-16
- Support for multiple index, type queries and _all queries added through Elastica_Search object
- Elastica_Index::clearCache added to clean cache
- Elastica_Index::flush added

2011-06-07
- Elastica_Index::setNumberOfShards removed as not supported after creating index

2011-05-11
- Refactor client constructor. Elastica_Client::__construct(array $config) now takes a config array instead of host and port

2011-05-08
- Elastica_Query_QueryString::escapeTerm move to Elastica_Util::escapeTerm

2011-04-29
- Added getParam to Elastica_Result that more values can be retrieved from the hit array
- Elastica_Filter_Ids added http://www.elasticsearch.org/guide/reference/query-dsl/ids-filter.html
- getMergePolicyMergeFactor and getRefreshInterval to Elastica_Type_Settings added. If no value is set, default values are returned

2011-04-28
- Release of version 0.16.0.0 (see new version naming structure in README)

2011-04-27
- Refactoring of Elastica_Type::setMapping. No source parameter anymore.
- Elastica_Type_Mapping object introduced to set more fine grained mapping

2011-04-17
- Elastica_Filter_Exists added

2011-04-14
- Elastica_Type getCount replace by count()
- Count has now optional query parametere

2011-04-01
- Renaming of functions in Elastica_Query_Terms and Ela-stica_Query_Filter to fit new naming convention. setTerms, addTerm have different API now!

2011-03-31
- Deprecated code removed
- Break backward compatibility to 0.15.1 (versions introduced by wlp1979)

2011-03-30
- Filtered query introduced
- setRawArguments in Elastica_Query is now setParam
- open / close for index added
- Remove Elastica_Filter and Elastica_Facets because not needed anymore

2011-03-29
- Renaming Elastica_Filter->addQuery, addFilter to setQuery, setFilter
- Add parts of Facets API
- Add facet Terms
- Renaming Elastica_Query->addFilter to setFilter

2011-03-24
- Renaming of Elastica_Status_Index to Elastica_Index_Status => API Change!
- IndexSettings added for improved bulk updating http://www.elasticsearch.org/blog/2011/03/23/update-settings.html

2011-03-21
- Node object added
- Node_Info and Node_Stats added
- Refactoring of Cluster object

2011-03-13
- changes.txt introduced
- getResponse in Elastica_Response renamed to getData. getResponse now deprecated
- Index status objects added
- getIndexName in Elastica_Index renamed to getName. getIndexName is deprecated<|MERGE_RESOLUTION|>--- conflicted
+++ resolved
@@ -1,11 +1,8 @@
 CHANGES
 
 2014-05-25
-<<<<<<< HEAD
 - Added Guzzle transport as an alternative to the default Http transport #618
-=======
 - Added Elastica\ScanAndScroll Iterator (http://www.elasticsearch.org/guide/en/elasticsearch/guide/current/scan-scroll.html) #617
->>>>>>> 73cc3deb
 
 2014-05-13
 - Add JSON compat library; Elasticsearch JSON flags and nicer error handling #614
