--- conflicted
+++ resolved
@@ -1,12 +1,10 @@
 CHANGES
 
-<<<<<<< HEAD
+2014-04-24
+- Fixing the Bool filter with Bool filter children bug #594
+
 2014-04-22
 - Remove useless echo in the Memcache Transport object #595
-=======
-2014-04-24
-- Fixing the Bool filter with Bool filter children bug #594
->>>>>>> 1f295938
 
 2014-04-21
 - escape \ by \\
