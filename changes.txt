CHANGES

<<<<<<< HEAD
2013-10-21
- Fix \Elastica\Filter\HasParent usage of \Elastica\Query as to not collide with \Elastica\Filter\Query, bring \Elasitca\Filter\HasChild into line

2013-10-01
- Also pass the current client object to the failure callback in \Elastica\Client.

2013-09-20
- Update to geocluster-facet 0.0.8
- Add support for term suggest API
  See http://www.elasticsearch.org/guide/reference/api/search/term-suggest/

2013-09-18
- Fix \Elastica\Filter\HasChild usage of \Elastica\Query as to not collide with \Elastica\Filter\Query namespace

2013-09-17
- Update to elasticsearch 0.90.4
- Add support for function_score query
- Skip geocluster-facet test if the plugin is not installed
- Correct \Elastica\Test\ClientTest to catch the proper exception type on connection failure
- Fix unit test errors

2013-09-03
- Support isset() calls on Result objects

2013-08-27
- Add \ArrayAccess on the ResultSet object
=======
2013-09-14
- Nested filter supports now the setFilter method
>>>>>>> 089f2c61

2013-08-25
- Update to elasticsearch 0.90.3

2013-08-25
- Release v0.90.2.0

2013-08-20
- Support for "proxy" param for http connections

2013-08-17
- Add support for fields parameter in Elastica_Type::getDocument()

2013-08-13
- Add a getQuery method on the FilteredQuery object

2013-08-01
- Second param to \Elastica\Search.php:count($query = '', $fullResult = false) added. If second param is set to true, full ResultSet is returned including facets.

2013-07-16
- Plugin geocluster-facet support added

2013-07-02
- Add Query\Common
- Can now create a query by passing an array to Type::search()

2013-07-01
- Add Filter\GeohashCell

2013-06-30
- Revamped upsert so that Scripts are now first class citizens. (BC break)
  See http://elastica.io/migration/0.90.2/upsert.html
- Implemented doc_as_upsert.

2013-06-29
- Update to elasticsearch 0.90.2
- Enabled ES_WAIT_ON_MAPPING_CHANGE for travis builds

2013-06-25
- Added upsert support when updating a document with a partial document or a script.

2013-06-23
- Add filtered queries to the percolator API.

2013-06-21
- Correct class name for TermTest unit test
- Implement terms lookup feature for terms filter

2013-06-14
- Fix support for making scroll queries once the scroll has been started.

2013-06-07
- Release 0.90.1.0

2013-06-05
- Changed package name to lowercase to prevent potential issues with case sensitive file systems and to refelect the package name from packagist.org.
  If you are requiring elastica in your project you might want to change the name in the require to lowercase, although it will still work if written in uppercase.
  The composer autoloader will handle the package correctly and you will not notice any difference.
  If you are requiring or including a file by hand with require() or include() from the composer vendor folder, pay attention that the package name in
  the path will change to lowercase.
- Add Bulk\Action\UpdateDocument.
- Update Bulk\Action\AbstractDocument and Bulk\Action to enable use of OP_TYPE_UPDATE.
- Update .travis.yml to use Elasticsearch version 0.9.1, as bulk update is a new feature in 0.9.1.

2013-06-04
- Elastica\Client::_configureParams() changed to _prepareConnectionParams(), which now takes the config array as an argument

2013-06-03
- Add getPlugins and hasPlugin methods to Node\Info

2013-05-30
- Update Index\Status::getAliases() to use new API
- Update Index\Status::getSettings() to use new API

2013-05-29
- Add _meta to mapping. #330

2013-05-27
- Added parameters to implement scroll

2013-05-23
- add support PSR-3(https://github.com/php-fig/fig-standards/blob/master/accepted/PSR-3-logger-interface.md)
- Elastica\Log implement LoggerInterface(extends Psr\Log\AbstractLogger)
  if you want use logging need install https://github.com/php-fig/log for example (composer require psr/log:dev-master)
  if use Elastica\Log inside Elastica\Client nothing more is needed
  if use Elastica\Log outside we need use as(https://github.com/php-fig/log) for example Elastica\Log::info($message) or Elastica\Log::log(LogLevel::INFO,$message)
- Elastica\Client add setLogger for setting custom Logger for example Monolog(https://github.com/Seldaek/monolog)

2013-05-18
- Elastica\Index::exists fixed for 0.90.0. HEAD request method introduced
- Elastica\Filter\AbstractMulti::getFilters() added
- Implement Elastica\Type\Mapping::enableAllField
- Refresh for Elastica\Index::flush implemented #316
- Added optional parameter to filter result while percolate #384

2013-05-07
- Added EXPERIMENTAL DocumentObjectInterface to be used with Type::addObject()/addObjects()

2013-04-23
- Removed Elastica\Exception\AbstractException
- All Exceptions now implement Elastica\Exception\ExceptionInterface

2013-04-17
- Query\Fuzzy to comply with DSL spec. Multi-field queries now throw an exception. Implemented: Query\Fuzzy::setField, Query\Fuzzy::setFieldOption.
- Query\Fuzzy::addField has been deprecated.

2013-04-12
- Adding max score information in ResultSet
- Adding test for the ResultSet class

2013-03-20
- Removal of unsupported minimum_number_should_match for Boolean Filter

2013-02-25
- Added Elastica\Bulk class responsible for performing bulk requests. New bulk requests implemented: Client::deleteDocuments(), Bulk::sendUdp()

2013-02-20
- Release candidate 0.20.5.0.RC1

2013-02-14
- Added factory for transports that is used by the Connection class
- The transport instances now has support for parameters that can be injected by specifying an array as a transport when creating the Elastica client

2013-02-08
- Terms->setScript() Added, namespace Elastica\Facet

2013-01-31
- Removed deprecated method Type::getType()
- Removed deprecated old constructor call in Filter\GeoDistance::__construct()
- Removed deprecated method Filter\Script::setQuery()
- Removed deprecated methods Query\QueryString::setTieBraker() and Query\QueryString::setQueryString()
- Removed deprecated methods Query\Builder::minimumShouldMatch() and Query\Builder::tieBreaker()

2013-01-25
- Add get/set/has/remove methods to Document
- Add magic methods __get/__set/__isset/__unset to Document
- Document::add method became deprecated, use set instead
- Populate document id created by elasticsearch on addDocument()/addDocuments() call if no document id was set
- Populate updated fields in document on Client::updateDocument() call if fields options is set

2013-01-24
- Added serialization support. Objects can be added to elastica directly when a serializer callable is configured on \Elastica\Type

2013-01-21
- Added Thrift transport. Ir requires installing munkie/elasticsearch-thrift-php package and elasticsearch-tranport-thrift plugin should be installed in elastcisearch

2013-01-13
- Add version option to Elastica_Search::search
- Remove compatibility for PHP 5.2
- Changed all syntax using namespaces, in compliance with PSR-2.
- Usage of composer for lib and test autoloading
- Added PHPUnit as a dev dependency in composer.json
- All tests were rewritten for new syntax.
- All tests where moved in Elastica\Test namespace
- All tests now inherit from Elastica\Test\Base
- Removed all executable flags on files where not needed.
- Update to elasticsearch 0.20.2
- Refactored Elastica_Script and added it support in Elastica_Query_CustomFiltersScore, Elastica_Query_CustomScore and Elastica_Filter_Script
- Refactored Elastica_Client::updateDocument() method to support partial document update. $data can be Elastic_Script, Elastic_Document or array.
- Elastica_Type::updateDocument() now takes Elastica_Document instead of Elastica_Script (BC break). Script can be set to document to perform script update.

2012-12-23
- Elastica_Client config param "servers" to "connections" renamed. "headers" and "curl" are now a config param inside "connections"
- Elastica_Connection added to allow connection management (enabled / disable)
- Refactoring of Elastica_Request. Takes Elastica_Connection in constructor instead of Elastica_Client
- Elastica_Transport refactored
- Elastica_Log refactored
- Renamed Elastica_Exception_Client to Elastica_Exception_Connection
- Use Elastica_Connection for the following constants: DEFAULT_PORT, DEFAULT_HOST, DEFAULT_TRANSPORT, TIMEOUT

2012-11-28
- Added Elastica_Filter_GeoDistanceRange filter

2012-11-23
- Simplified Elastica_Document data handling by extending Elastica_Param

2012-11-10
- Added Elastica_Cluster_Health, Elastica_Cluster_Health_Index and Elastica_Cluster_Health_Shard which wrap the _cluster/health endpoint.
- Added Elastica_Document::setId()
- Added options parameter to Elastica_Type::getDocument()
- Added Elastica_Query_Filtered::getFilter()

2012-10-30
- Elastica_Search implement Elastica_Searchable interface

2012-10-28
- Add Elastica_Filter_HasParent and Elastic_Query_HasParent

2012-08-11
- Release v0.19.8.0
- Elastica_Query_Prefix added

2012-07-26
- Change Elastica_Filter_GeoDistance::__construct(), accepts geohash parameter (BC break, before: ($key, $latitude, $longitude, $distance), after: ($key, $location, $distance) where $location is array('lat' => $latitude, 'lon' => $longitude) or a geohash)

2012-07-17
- Changed naming for several methods to camelCase
- Enforced PSR1 code style, as per https://github.com/pmjones/fig-standards/blob/psr-1-style-guide/proposed/PSR-1-basic.md
- Added Elastica_Script::toArray
- Added Elastica_ScriptFields
- Elastica_Query::setScriptFields now takes Elastica_ScriptFields or associative array as argument, the old implementation was bogus.

2012-06-24
- Simplify Elastica_Type::search and Elastica_Index::search by using Elastica_Search
- Implement Elastica_Filter_Abstract::setCache and Elastica_Filter_Abstract::setCacheKey
- Add Elastica_Param::hasParam
- Remove unsupported use of minimum number should match for Boolean Filter
- Remove old style path creation through params in Elastica_Index::create and Elastica_Search::search

2012-06-22
- Add Elastica_Filter_Limit
- Add getters+setters for Index Setting blocks 'read', 'write' and 'metadata'
- Add Elastica_Filter_MatchAll

2012-06-20
- Facet scope added

2012-06-09
- Change $_parent to null to also support 0 for an id
- Fix Elasitca_Document->toArray()

2012-05-01
- Release v0.19.3.0
- MoreLikeThis Query in Elastica_Document
- Add query param for request (allows GET params)

2012-03-04
- Node info call update. The receive os info and more, param is needed. By default, only basics are returned
- Release v0.19.0.0 which is compatible with ES 0.19.0 http://www.elasticsearch.org/blog/2012/03/01/0.19.0-released.html

2012-02-21
- Allow percolate queries in bulk requests
- Fix memory leak in curl requests

2012-01-23
- Packagist added http://packagist.org/

2012-01-15
- Vagrantfile for vagrant environment with elasticsearch added. Run: vagrant up

2012-01-08
- Allow to set curl params over client config #106 #107
- Add the possiblity to add path or url in config for a request #120

2012-01-04
- Elastica_Index::exists() and Elastica_Cluster::getIndexNames() added

2012-01-01
- Elastica_Cluster_Settings added
- Read only feature for cluster and index added. This feature is elasticsearch >0.19.0 only. ES 0.19.0 release is not out yet

2011-12-29
- Elastica_Type::deleteByQuery implemented

2011-12-20
- Release v0.18.6.0

2011-12-19
- Percolator for Type and Documents added

2011-12-06
- Elastica_Percolator added. See tests for more details

2011-12-02
- Rename Elastica_Type::getType() to Elastica_Type::getName(), getType() is now deprecated

2011-12-01
- Elastica_Filter_Term::addTerm renamed to setTerm, Elastica_Filter_Term::setTerm renamed to setRawTerm
- Elastica_Query_Term::addTerm renamed to setTerm, Elastica_Query_Term::setTerm renamed to setRawTerm

2011-11-30
- Release v0.18.5.0

2011-11-28
- Elastica_Filter_Nested added

2011-11-26
- Elastica_Search::addIndices(), Elastica_Search::addTypes() added

2011-11-20
- Release v0.18.4.1
- Elastica_Log added for logging. Has to be passed as client config to enable
- Elastica blogging introduced: http://ruflin.com/en/elastica

2011-11-17
- Release v0.18.4.0
- Support for Travis CI added: http://travis-ci.org/ruflin/Elastica

2011-11-07
- Elastica_Index_Stats added

2011-11-05
- Elastica_Query_Nested added

2011-10-29
- TTL for document and mapping added

2011-10-28
- Refactored Elastica_Query_CustomScore::addCSParam to ::addParams
- Rename Elastica_Query_CustomScore::addParam to ::addCSParam
- Release v0.18.1.0

2011-10-20
- Release v0.17.9.0
- Elastica_Filter_Type added

2011-10-19
- Elastica_Query_CustomFilterScore added

2011-10-15
- API Documentation changed to DocBlox

2011-10-10
- Bug fixing
- Release v0.17.8.0 added

2011-09-19
- Release v0.17.7.0 added
- Release v0.17.6.1 added

2011-09-18
- Elastica_Exception_ExpectedFieldNotFound renamed to Elastica_Exception_NotFound

2011-08-25
- Https transport layer added

2011-08-22
- Typo in Terms query fixed (issue #74)

2011-08-15
- Refactoring HTTP connection to keep alive connection -> speed improvement during using the same client
- Release v0.17.6.0 added

2011-08-09
- Automatic creation of id for documents added. This was more a bug
- Release v0.17.4.0 added

2011-08-08
- Elastica_Query_Text added
- Params (constructor) of Elastica_Filter_GeoBoundingBox changed (array instead of single params)

2011-08-07
- Elastica_Query_MoreLikeThis added by @juneym. Still work under progress
- Refactoring Queries and Filters to use Elastica_Param. Adding tests

2011-08-05
- Elastica_Filter_Abstract enhanced for more general usage (set/get/addParam(s)) added

2011-08-04
- Release v0.17.3.0 added
- Elastica_Index_Settings::set/get response updated. get('...') does not require 'index.' in front anymore
- Nodes and Cluster shutdown added
- Elastica_Node::getIp() and getPort() added

2011-07-30
- Readd merge_factor to settings. Now working as expected. Index has to be closed first.

2011-07-29
- Release tag v0.17.2.0 added. Elastica is compatible with elasticsearch 0.17.2

2011-07-22
- Elastica_Index_Settings::getMergePolicyMergeFactor and set removed because of enhanced merge policy implementation in ES 0.17.0 https://github.com/elasticsearch/elasticsearch/issues/998
- Release tav v0.17.1.0 added

2011-07-21
- Elastica_Query_HasChild and _parent feature added by fabian
- Elastica_Filter_GeoBoundingBox added by fabian

2011-07-20
- Elastica_Query_Builder added by chrisdegrim

2011-07-19
- Release tag v0.17.0.0 added. Elastica is compatible with elasticsearch 0.17.0

2011-07-18
- ResultSet::hasFacets added
- QueryString useDisMax added

2011-07-15
- Facet/DateHistogram and Facet/Historgram added
- Documentation pages added unter http://ruflin.github.com/Elastica
- Release tag v0.16.4.0 added

2011-06-19
- Add support for multiple servers to Elastica_Client (issue #39)

2011-06-16
- Support for multiple index, type queries and _all queries added through Elastica_Search object
- Elastica_Index::clearCache added to clean cache
- Elastica_Index::flush added

2011-06-07
- Elastica_Index::setNumberOfShards removed as not supported after creating index

2011-05-11
- Refactor client constructor. Elastica_Client::__construct(array $config) now takes a config array instead of host and port

2011-05-08
- Elastica_Query_QueryString::escapeTerm move to Elastica_Util::escapeTerm

2011-04-29
- Added getParam to Elastica_Result that more values can be retrieved from the hit array
- Elastica_Filter_Ids added http://www.elasticsearch.org/guide/reference/query-dsl/ids-filter.html
- getMergePolicyMergeFactor and getRefreshInterval to Elastica_Type_Settings added. If no value is set, default values are returned

2011-04-28
- Release of version 0.16.0.0 (see new version naming structure in README)

2011-04-27
- Refactoring of Elastica_Type::setMapping. No source parameter anymore.
- Elastica_Type_Mapping object introduced to set more fine grained mapping

2011-04-17
- Elastica_Filter_Exists added

2011-04-14
- Elastica_Type getCount replace by count()
- Count has now optional query parametere

2011-04-01
- Renaming of functions in Elastica_Query_Terms and Ela-stica_Query_Filter to fit new naming convention. setTerms, addTerm have different API now!

2011-03-31
- Deprecated code removed
- Break backward compatibility to 0.15.1 (versions introduced by wlp1979)

2011-03-30
- Filtered query introduced
- setRawArguments in Elastica_Query is now setParam
- open / close for index added
- Remove Elastica_Filter and Elastica_Facets because not needed anymore

2011-03-29
- Renaming Elastica_Filter->addQuery, addFilter to setQuery, setFilter
- Add parts of Facets API
- Add facet Terms
- Renaming Elastica_Query->addFilter to setFilter

2011-03-24
- Renaming of Elastica_Status_Index to Elastica_Index_Status => API Change!
- IndexSettings added for improved bulk updating http://www.elasticsearch.org/blog/2011/03/23/update-settings.html

2011-03-21
- Node object added
- Node_Info and Node_Stats added
- Refactoring of Cluster object

2011-03-13
- changes.txt introduced
- getResponse in Elastica_Response renamed to getData. getResponse now deprecated
- Index status objects added
- getIndexName in Elastica_Index renamed to getName. getIndexName is deprecated<|MERGE_RESOLUTION|>--- conflicted
+++ resolved
@@ -1,6 +1,5 @@
 CHANGES
 
-<<<<<<< HEAD
 2013-10-21
 - Fix \Elastica\Filter\HasParent usage of \Elastica\Query as to not collide with \Elastica\Filter\Query, bring \Elasitca\Filter\HasChild into line
 
@@ -22,15 +21,14 @@
 - Correct \Elastica\Test\ClientTest to catch the proper exception type on connection failure
 - Fix unit test errors
 
+2013-09-14
+- Nested filter supports now the setFilter method
+
 2013-09-03
 - Support isset() calls on Result objects
 
 2013-08-27
 - Add \ArrayAccess on the ResultSet object
-=======
-2013-09-14
-- Nested filter supports now the setFilter method
->>>>>>> 089f2c61
 
 2013-08-25
 - Update to elasticsearch 0.90.3
