--- conflicted
+++ resolved
@@ -3,11 +3,7 @@
 index.number_of_replicas: 0
 
 # Required plugins
-<<<<<<< HEAD
-# plugin.mandatory: mapper-attachments, geocluster-facet, image
-=======
 plugin.mandatory: mapper-attachments, image
->>>>>>> 585fba89
 
 # For script tests
 script.inline: on
