<?php

namespace Elastica\Test;

use Elastica\Client;
use Elastica\Connection;
use Elastica\Document;
use Elastica\Exception\ClientException;
use Elastica\Script;
use Elastica\Index;
use Elastica\Request;
use Elastica\Test\Base as BaseTest;
use Elastica\Type;

class ClientTest extends BaseTest
{

    public function testConstruct()
    {
        $client = $this->_getClient();
        $this->assertCount(1, $client->getConnections());
    }

    public function testConnectionsArray()
    {
        // Creates a new index 'xodoa' and a type 'user' inside this index
        $client = new Client(array('connections' => array(array('host' => 'localhost', 'port' => 9200))));
        $index = $client->getIndex('elastica_test1');
        $index->create(array(), true);

        $type = $index->getType('user');

        // Adds 1 document to the index
        $doc1 = new Document(1,
            array('username' => 'hans', 'test' => array('2', '3', '5'))
        );
        $type->addDocument($doc1);

        // Adds a list of documents with _bulk upload to the index
        $docs = array();
        $docs[] = new Document(2,
            array('username' => 'john', 'test' => array('1', '3', '6'))
        );
        $docs[] = new Document(3,
            array('username' => 'rolf', 'test' => array('2', '3', '7'))
        );
        $type->addDocuments($docs);

        // Refresh index
        $index->refresh();

        $resultSet = $type->search('rolf');
    }

    public function testTwoServersSame()
    {
        // Creates a new index 'xodoa' and a type 'user' inside this index
        $client = new Client(array('connections' => array(
            array('host' => 'localhost', 'port' => 9200),
            array('host' => 'localhost', 'port' => 9200),
        )));
        $index = $client->getIndex('elastica_test1');
        $index->create(array(), true);

        $type = $index->getType('user');

        // Adds 1 document to the index
        $doc1 = new Document(1,
        array('username' => 'hans', 'test' => array('2', '3', '5'))
        );
        $type->addDocument($doc1);

        // Adds a list of documents with _bulk upload to the index
        $docs = array();
        $docs[] = new Document(2,
        array('username' => 'john', 'test' => array('1', '3', '6'))
        );
        $docs[] = new Document(3,
        array('username' => 'rolf', 'test' => array('2', '3', '7'))
        );
        $type->addDocuments($docs);

        // Refresh index
        $index->refresh();

        $resultSet = $type->search('rolf');
    }

    public function testBulk()
    {
        $client = $this->_getClient();

        $params = array(
            array('index' => array('_index' => 'test', '_type' => 'user', '_id' => '1')),
            array('user' => array('name' => 'hans')),
            array('index' => array('_index' => 'test', '_type' => 'user', '_id' => '2')),
            array('user' => array('name' => 'peter')),
        );

        $client->bulk($params);
    }

    public function testOptimizeAll()
    {
        $client = $this->_getClient();
        $response = $client->optimizeAll();

        $this->assertFalse($response->hasError());
    }

    /**
     * @expectedException \Elastica\Exception\InvalidException
     */
    public function testAddDocumentsEmpty()
    {
        $client = $this->_getClient();
        $client->addDocuments(array());
    }

    /**
    * Test deleteIds method using string parameters
    *
    * This test ensures that the deleteIds method of
    * the \Elastica\Client can properly accept and use
    * an $index parameter and $type parameter that are
    * strings
    *
    * This test is a bit more verbose than just sending the
    * values to deleteIds and checking for exceptions or
    * warnings.
    *
    * It will add a document, search for it, then delete it
    * using the parameter types we are interested in, and then
    * re-search to verify that they have been deleted
    */
    public function testDeleteIdsIdxStringTypeString()
    {
        $data = array('username' => 'hans');
        $userSearch = 'username:hans';

        $index = $this->_createIndex();

        // Create the index, deleting it first if it already exists
        $index->create(array(), true);
        $type = $index->getType('user');

        // Adds 1 document to the index
        $doc = new Document(null, $data);
        $result = $type->addDocument($doc);

        // Refresh index
        $index->refresh();

        $resultData = $result->getData();
        $ids = array($resultData['_id']);

        // Check to make sure the document is in the index
        $resultSet = $type->search($userSearch);
        $totalHits = $resultSet->getTotalHits();
        $this->assertEquals(1, $totalHits);

        // And verify that the variables we are doing to send to
        // deleteIds are the type we are testing for
        $idxString = $index->getName();
        $typeString = $type->getName();
        $this->assertEquals(true, is_string($idxString));
        $this->assertEquals(true, is_string($typeString));

        // Using the existing $index and $type variables which
        // are \Elastica\Index and \Elastica\Type objects respectively
        $resp = $index->getClient()->deleteIds($ids, $index, $type);

        // Refresh the index to clear out deleted ID information
        $index->refresh();

        // Research the index to verify that the items have been deleted
        $resultSet = $type->search($userSearch);
        $totalHits = $resultSet->getTotalHits();
        $this->assertEquals(0, $totalHits);
    }

    /**
    * Test deleteIds method using string parameter for $index
    * and object parameter for $type
    *
    * This test ensures that the deleteIds method of
    * the \Elastica\Client can properly accept and use
    * an $index parameter that is a string and a $type
    * parameter that is of type \Elastica\Type
    *
    * This test is a bit more verbose than just sending the
    * values to deleteIds and checking for exceptions or
    * warnings.
    *
    * It will add a document, search for it, then delete it
    * using the parameter types we are interested in, and then
    * re-search to verify that they have been deleted
    */
    public function testDeleteIdsIdxStringTypeObject()
    {
        $data = array('username' => 'hans');
        $userSearch = 'username:hans';

        $index = $this->_createIndex();

        // Create the index, deleting it first if it already exists
        $index->create(array(), true);
        $type = $index->getType('user');

        // Adds 1 document to the index
        $doc = new Document(null, $data);
        $result = $type->addDocument($doc);

        // Refresh index
        $index->refresh();

        $resultData = $result->getData();
        $ids = array($resultData['_id']);

        // Check to make sure the document is in the index
        $resultSet = $type->search($userSearch);
        $totalHits = $resultSet->getTotalHits();
        $this->assertEquals(1, $totalHits);

        // And verify that the variables we are doing to send to
        // deleteIds are the type we are testing for
        $idxString = $index->getName();
        $this->assertEquals(true, is_string($idxString));
        $this->assertEquals(true, ($type instanceof Type));

        // Using the existing $index and $type variables which
        // are \Elastica\Index and \Elastica\Type objects respectively
        $resp = $index->getClient()->deleteIds($ids, $index, $type);

        // Refresh the index to clear out deleted ID information
        $index->refresh();

        // Research the index to verify that the items have been deleted
        $resultSet = $type->search($userSearch);
        $totalHits = $resultSet->getTotalHits();
        $this->assertEquals(0, $totalHits);
    }

    /**
    * Test deleteIds method using object parameter for $index
    * and string parameter for $type
    *
    * This test ensures that the deleteIds method of
    * the \Elastica\Client can properly accept and use
    * an $index parameter that is  of type Elasitca_Index
    * and a $type parameter that is a string
    *
    * This test is a bit more verbose than just sending the
    * values to deleteIds and checking for exceptions or
    * warnings.
    *
    * It will add a document, search for it, then delete it
    * using the parameter types we are interested in, and then
    * re-search to verify that they have been deleted
    */
    public function testDeleteIdsIdxObjectTypeString()
    {
        $data = array('username' => 'hans');
        $userSearch = 'username:hans';

        $index = $this->_createIndex();

        // Create the index, deleting it first if it already exists
        $index->create(array(), true);
        $type = $index->getType('user');

        // Adds 1 document to the index
        $doc = new Document(null, $data);
        $result = $type->addDocument($doc);

        // Refresh index
        $index->refresh();

        $resultData = $result->getData();
        $ids = array($resultData['_id']);

        // Check to make sure the document is in the index
        $resultSet = $type->search($userSearch);
        $totalHits = $resultSet->getTotalHits();
        $this->assertEquals(1, $totalHits);

        // And verify that the variables we are doing to send to
        // deleteIds are the type we are testing for
        $typeString = $type->getName();
        $this->assertEquals(true, ($index instanceof Index));
        $this->assertEquals(true, is_string($typeString));

        // Using the existing $index and $type variables which
        // are \Elastica\Index and \Elastica\Type objects respectively
        $resp = $index->getClient()->deleteIds($ids, $index, $type);

        // Refresh the index to clear out deleted ID information
        $index->refresh();

        // Research the index to verify that the items have been deleted
        $resultSet = $type->search($userSearch);
        $totalHits = $resultSet->getTotalHits();
        $this->assertEquals(0, $totalHits);
    }

    /**
    * Test deleteIds method using object parameter for $index
    * and object parameter for $type
    *
    * This test ensures that the deleteIds method of
    * the \Elastica\Client can properly accept and use
    * an $index parameter that is an object and a $type
    * parameter that is of type \Elastica\Type
    *
    * This test is a bit more verbose than just sending the
    * values to deleteIds and checking for exceptions or
    * warnings.
    *
    * It will add a document, search for it, then delete it
    * using the parameter types we are interested in, and then
    * re-search to verify that they have been deleted
    */
    public function testDeleteIdsIdxObjectTypeObject()
    {
        $data = array('username' => 'hans');
        $userSearch = 'username:hans';

        $index = $this->_createIndex();

        // Create the index, deleting it first if it already exists
        $index->create(array(), true);
        $type = $index->getType('user');

        // Adds 1 document to the index
        $doc = new Document(null, $data);
        $result = $type->addDocument($doc);

        // Refresh index
        $index->refresh();

        $resultData = $result->getData();
        $ids = array($resultData['_id']);

        // Check to make sure the document is in the index
        $resultSet = $type->search($userSearch);
        $totalHits = $resultSet->getTotalHits();
        $this->assertEquals(1, $totalHits);

        // And verify that the variables we are doing to send to
        // deleteIds are the type we are testing for
        $this->assertEquals(true, ($index instanceof Index));
        $this->assertEquals(true, ($type instanceof Type));

        // Using the existing $index and $type variables which
        // are \Elastica\Index and \Elastica\Type objects respectively
        $resp = $index->getClient()->deleteIds($ids, $index, $type);

        // Refresh the index to clear out deleted ID information
        $index->refresh();

        // Research the index to verify that the items have been deleted
        $resultSet = $type->search($userSearch);
        $totalHits = $resultSet->getTotalHits();
        $this->assertEquals(0, $totalHits);
    }

    public function testOneInvalidConnection()
    {
        $client = $this->_getClient();

        // First connection work, second should not work
        $connection1 = new Connection(array('port' => '9200', 'timeout' => 2));
        $connection2 = new Connection(array('port' => '9100', 'timeout' => 2));

        $client->setConnections(array($connection1, $connection2));

        $client->request('_status', Request::GET);

        $connections = $client->getConnections();

        // two connections are setup
        $this->assertEquals(2, count($connections));

        // One connection has to be disabled
        $this->assertTrue($connections[0]->isEnabled() == false || $connections[1]->isEnabled() == false);
    }

    public function testTwoInvalidConnection()
    {
        $client = $this->_getClient();

        // First connection work, second should not work
        $connection1 = new Connection(array('port' => '9101', 'timeout' => 2));
        $connection2 = new Connection(array('port' => '9102', 'timeout' => 2));

        $client->setConnections(array($connection1, $connection2));

        try {
            $client->request('_status', Request::GET);
            $this->fail('Should throw exception as no connection valid');
        } catch (ClientException $e) {
            $this->assertTrue(true);
        }

        $connections = $client->getConnections();

        // two connections are setup
        $this->assertEquals(2, count($connections));

        // One connection has to be disabled
        $this->assertTrue($connections[0]->isEnabled() == false || $connections[1]->isEnabled() == false);
    }

    /**
     * Tests if the callback works in case a connection is down
     */
    public function testCallback()
    {
        $count = 0;
        $object = $this;

        // Callback function which verifies that disabled connection objects are returned
        $callback = function($connection) use (&$object, &$count) {
            $object->assertInstanceOf('Elastica\Connection', $connection);
            $object->assertFalse($connection->isEnabled());
            $count++;
        };

        $client = new Client(array(), $callback);

        // First connection work, second should not work
        $connection1 = new Connection(array('port' => '9101', 'timeout' => 2));
        $connection2 = new Connection(array('port' => '9102', 'timeout' => 2));

        $client->setConnections(array($connection1, $connection2));

        $this->assertEquals(0, $count);

        try {
            $client->request('_status', Request::GET);
            $this->fail('Should throw exception as no connection valid');
        } catch (ClientException $e) {
            $this->assertTrue(true);
        }

        // Two disabled connections (from closure call)
        $this->assertEquals(2, $count);
    }

    public function testUrlConstructor()
    {
        $url = 'http://localhost:9200/';

        // Url should overwrite invalid host
        $client = new Client(array('url' => $url, 'port' => '9101', 'timeout' => 2));

        $response = $client->request('_status');
        $this->assertInstanceOf('Elastica\Response', $response);
    }

    public function testUpdateDocumentByDocument()
    {
        $index = $this->_createIndex();
        $type = $index->getType('test');
        $client = $index->getClient();

        $newDocument = new Document(1, array('field1' => 'value1', 'field2' => 'value2'));
        $type->addDocument($newDocument);

        $updateDocument = new Document(1, array('field2' => 'value2changed', 'field3' => 'value3added'));
        $client->updateDocument(1, $updateDocument, $index->getName(), $type->getName());

        $document = $type->getDocument(1);

        $this->assertInstanceOf('Elastica\Document', $document);
        $data = $document->getData();
        $this->assertArrayHasKey('field1', $data);
        $this->assertEquals('value1', $data['field1']);
        $this->assertArrayHasKey('field2', $data);
        $this->assertEquals('value2changed', $data['field2']);
        $this->assertArrayHasKey('field3', $data);
        $this->assertEquals('value3added', $data['field3']);
    }

    public function testUpdateDocumentByScript()
    {
        $index = $this->_createIndex();
        $type = $index->getType('test');
        $client = $index->getClient();

        $newDocument = new Document(1, array('field1' => 'value1', 'field2' => 10, 'field3' => 'should be removed', 'field4' => 'should be changed'));
        $type->addDocument($newDocument);

        $script = new Script('ctx._source.field2 += 5; ctx._source.remove("field3"); ctx._source.field4 = "changed"');
        $client->updateDocument(1, $script, $index->getName(), $type->getName());

        $document = $type->getDocument(1);

        $this->assertInstanceOf('Elastica\Document', $document);
        $data = $document->getData();
        $this->assertArrayHasKey('field1', $data);
        $this->assertEquals('value1', $data['field1']);
        $this->assertArrayHasKey('field2', $data);
        $this->assertEquals(15, $data['field2']);
        $this->assertArrayHasKey('field2', $data);
        $this->assertEquals('changed', $data['field4']);
        $this->assertArrayNotHasKey('field3', $data);
    }

    public function testUpdateDocumentByDocumentWithScript()
    {
        $index = $this->_createIndex();
        $type = $index->getType('test');
        $client = $index->getClient();

        $newDocument = new Document(1, array('field1' => 'value1', 'field2' => 10, 'field3' => 'should be removed', 'field4' => 'value4'));
        $script = new Script('ctx._source.field2 += count; ctx._source.remove("field3"); ctx._source.field4 = "changed"');
        $script->setParam('count', 5);
        $newDocument->setScript($script);

        // should use document fields because document does not exist, script is avoided
        $client->updateDocument(1, $newDocument, $index->getName(), $type->getName(), array('fields' => '_source'));

        $document = $type->getDocument(1);

        $this->assertInstanceOf('Elastica\Document', $document);
        $data = $document->getData();
        $this->assertArrayHasKey('field1', $data);
        $this->assertEquals('value1', $data['field1']);
        $this->assertArrayHasKey('field2', $data);
        $this->assertEquals(10, $data['field2']);
        $this->assertArrayHasKey('field3', $data);
        $this->assertEquals('should be removed', $data['field3']);
        $this->assertArrayHasKey('field4', $data);
        $this->assertEquals('value4', $data['field4']);

        // should use script because document exists, document values are ignored
        $client->updateDocument(1, $newDocument, $index->getName(), $type->getName(), array('fields' => '_source'));

        $document = $type->getDocument(1);

        $this->assertInstanceOf('Elastica\Document', $document);
        $data = $document->getData();
        $this->assertArrayHasKey('field1', $data);
        $this->assertEquals('value1', $data['field1']);
        $this->assertArrayHasKey('field2', $data);
        $this->assertEquals(15, $data['field2']);
        $this->assertArrayHasKey('field4', $data);
        $this->assertEquals('changed', $data['field4']);
        $this->assertArrayNotHasKey('field3', $data);
    }

    public function testUpdateDocumentByRawData()
    {
        $index = $this->_createIndex();
        $type = $index->getType('test');
        $client = $index->getClient();

        $newDocument = new Document(1, array('field1' => 'value1'));
        $type->addDocument($newDocument);

        $rawData = array(
            'doc' => array(
                'field2' => 'value2',
            )
        );

        $response = $client->updateDocument(1, $rawData, $index->getName(), $type->getName(), array('retry_on_conflict' => 1));
        $this->assertTrue($response->isOk());

        $document = $type->getDocument(1);

        $this->assertInstanceOf('Elastica\Document', $document);
        $data = $document->getData();
        $this->assertArrayHasKey('field1', $data);
        $this->assertEquals('value1', $data['field1']);
        $this->assertArrayHasKey('field2', $data);
        $this->assertEquals('value2', $data['field2']);
    }

<<<<<<< HEAD
    public function testUpdateDocumentPopulateFields()
    {
        $index = $this->_createIndex();
        $type = $index->getType('test');
        $client = $index->getClient();

        $newDocument = new Document(1, array('field1' => 'value1', 'field2' => 10, 'field3' => 'should be removed', 'field4' => 'value4'));
        $type->addDocument($newDocument);

        $script = new Script('ctx._source.field2 += count; ctx._source.remove("field3"); ctx._source.field4 = "changed"');
        $script->setParam('count', 5);
        $newDocument->setScript($script);

        $client->updateDocument(
            1,
            $newDocument,
            $index->getName(),
            $type->getName(),
            array('fields' => '_source')
        );

        $data = $newDocument->getData();
        $this->assertArrayHasKey('field1', $data);
        $this->assertEquals('value1', $data['field1']);
        $this->assertArrayHasKey('field2', $data);
        $this->assertEquals(15, $data['field2']);
        $this->assertArrayHasKey('field4', $data);
        $this->assertEquals('changed', $data['field4']);
        $this->assertArrayNotHasKey('field3', $data);

        $script = new Script('ctx._source.field2 += count; ctx._source.remove("field4"); ctx._source.field1 = field1;');
        $script->setParam('count', 5);
        $script->setParam('field1', 'updated');
        $newDocument->setScript($script);

        $client->updateDocument(
            1,
            $newDocument,
            $index->getName(),
            $type->getName(),
            array('fields' => 'field2,field4')
        );

        $data = $newDocument->getData();
        $this->assertArrayHasKey('field1', $data);
        $this->assertEquals('value1', $data['field1'], 'Field1 should not be updated, because it is not in fields list');
        $this->assertArrayHasKey('field2', $data);
        $this->assertEquals(20, $data['field2'], 'Field2 should be 20 after incrementing by 5');
        $this->assertArrayNotHasKey('field3', $data, 'Field3 should be removed already');
        $this->assertArrayNotHasKey('field4', $data, 'Field3 should be removed');

        $document = $type->getDocument(1);

        $data = $document->getData();

        $this->assertArrayHasKey('field1', $data);
        $this->assertEquals('updated', $data['field1']);
        $this->assertArrayHasKey('field2', $data);
        $this->assertEquals(20, $data['field2']);
        $this->assertArrayNotHasKey('field3', $data);
        $this->assertArrayNotHasKey('field4', $data);
    }

    public function testAddDocumentsWithoutIds()
    {
        $docs = array();
        for ($i = 0; $i < 10; $i++) {
            $docs[] = new Document(null, array('pos' => $i));
        }

        foreach ($docs as $doc) {
            $this->assertFalse($doc->hasId());
        }

        $index = $this->_createIndex();
        $type = $index->getType('pos');
        $type->addDocuments($docs);

        foreach ($docs as $doc) {
            $this->assertTrue($doc->hasId());
        }
=======
    public function testLastRequestResponse()
    {
        $client = new Client(array('log' => '/tmp/php.log'));
        $response = $client->request('_status');

        $this->assertInstanceOf('Elastica\Response', $response);

        $lastRequest = $client->getLastRequest();

        $this->assertInstanceOf('Elastica\Request', $lastRequest);
        $this->assertEquals('_status', $lastRequest->getPath());

        $lastResponse = $client->getLastResponse();
        $this->assertInstanceOf('Elastica\Response', $lastResponse);
        $this->assertSame($response, $lastResponse);
>>>>>>> 532b3e8a
    }
}<|MERGE_RESOLUTION|>--- conflicted
+++ resolved
@@ -578,7 +578,23 @@
         $this->assertEquals('value2', $data['field2']);
     }
 
-<<<<<<< HEAD
+    public function testLastRequestResponse()
+    {
+        $client = new Client(array('log' => '/tmp/php.log'));
+        $response = $client->request('_status');
+
+        $this->assertInstanceOf('Elastica\Response', $response);
+
+        $lastRequest = $client->getLastRequest();
+
+        $this->assertInstanceOf('Elastica\Request', $lastRequest);
+        $this->assertEquals('_status', $lastRequest->getPath());
+
+        $lastResponse = $client->getLastResponse();
+        $this->assertInstanceOf('Elastica\Response', $lastResponse);
+        $this->assertSame($response, $lastResponse);
+    }
+    
     public function testUpdateDocumentPopulateFields()
     {
         $index = $this->_createIndex();
@@ -660,22 +676,5 @@
         foreach ($docs as $doc) {
             $this->assertTrue($doc->hasId());
         }
-=======
-    public function testLastRequestResponse()
-    {
-        $client = new Client(array('log' => '/tmp/php.log'));
-        $response = $client->request('_status');
-
-        $this->assertInstanceOf('Elastica\Response', $response);
-
-        $lastRequest = $client->getLastRequest();
-
-        $this->assertInstanceOf('Elastica\Request', $lastRequest);
-        $this->assertEquals('_status', $lastRequest->getPath());
-
-        $lastResponse = $client->getLastResponse();
-        $this->assertInstanceOf('Elastica\Response', $lastResponse);
-        $this->assertSame($response, $lastResponse);
->>>>>>> 532b3e8a
     }
 }