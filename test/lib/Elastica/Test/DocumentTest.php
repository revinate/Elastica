--- conflicted
+++ resolved
@@ -81,18 +81,6 @@
         $this->assertEquals('type2', $document->getType());
     }
 
-<<<<<<< HEAD
-	public function testHasId() {
-		$document = new Document();
-		$this->assertFalse($document->hasId());
-		$document->setId('');
-		$this->assertFalse($document->hasId());
-		$document->setId(0);
-		$this->assertTrue($document->hasId());
-		$document->setId('hello');
-		$this->assertTrue($document->hasId());
-	}
-=======
     public function testHasId()
     {
         $document = new Document();
@@ -104,17 +92,12 @@
         $document->setId('hello');
         $this->assertTrue($document->hasId());
     }
->>>>>>> 664ae2e0
 
     public function testGetOptions()
     {
         $document = new Document();
         $document->setIndex('index');
-<<<<<<< HEAD
-        $document->setOpType(Document::OP_TYPE_CREATE);
-=======
         $document->setOpType('create');
->>>>>>> 664ae2e0
         $document->setParent('2');
         $document->setId(1);
 
@@ -134,28 +117,18 @@
         $this->assertArrayNotHasKey('_id', $options);
         $this->assertArrayNotHasKey('_parent', $options);
 
-<<<<<<< HEAD
-        $options = $document->getOptions(array('parent', 'op_type', 'percolate'), false);
-=======
         $options = $document->getOptions(array('parent', 'op_type', 'percolate'), true);
->>>>>>> 664ae2e0
 
         $this->assertInternalType('array', $options);
         $this->assertEquals(2, count($options));
         $this->assertArrayHasKey('_parent', $options);
         $this->assertArrayHasKey('_op_type', $options);
         $this->assertEquals('2', $options['_parent']);
-<<<<<<< HEAD
-        $this->assertEquals(Document::OP_TYPE_CREATE, $options['_op_type']);
-=======
         $this->assertEquals('create', $options['_op_type']);
->>>>>>> 664ae2e0
         $this->assertArrayNotHasKey('percolate', $options);
         $this->assertArrayNotHasKey('op_type', $options);
         $this->assertArrayNotHasKey('parent', $options);
     }
-<<<<<<< HEAD
-=======
 
     public function testGetSetHasRemove()
     {
@@ -320,5 +293,4 @@
         $this->assertTrue($document->hasScript());
         $this->assertSame($script, $document->getScript());
     }
->>>>>>> 664ae2e0
 }