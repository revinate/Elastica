--- conflicted
+++ resolved
@@ -171,9 +171,7 @@
     public function testInvalidConnection()
     {
         $client = $this->_getClient(array('transport' => 'Guzzle', 'port' => 4500, 'persistent' => false));
-<<<<<<< HEAD
         $response = $client->request('_stats', 'GET');
-=======
         $client->request('_status', 'GET');
     }
 
@@ -186,7 +184,6 @@
     protected function setUp()
     {
         putenv('http_proxy=');
->>>>>>> 585fba89
     }
 
     protected function tearDown()
