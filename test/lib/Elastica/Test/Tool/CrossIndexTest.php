--- conflicted
+++ resolved
@@ -149,11 +149,7 @@
     {
         $insert = array();
         for ($i = 1; $i <= $docs; ++$i) {
-<<<<<<< HEAD
-            $insert[] = new Document($i, array('key' => 'value'));;
-=======
-            $insert[] = new Document($i, array('id' => $i, 'key' => 'value'));
->>>>>>> 15c2fd19
+            $insert[] = new Document($i, array('key' => 'value'));
         }
 
         $type->addDocuments($insert);
