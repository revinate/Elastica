--- conflicted
+++ resolved
@@ -226,19 +226,6 @@
         $index->delete();
     }
 
-<<<<<<< HEAD
-    /**
-     * {@inheritdoc}
-     */
-    protected function _createIndex($name = 'test', $delete = true, $shards = 1)
-    {
-        $index = parent::_createIndex($name, $delete, $shards);
-        $type = new Type($index, 'test');
-        $mapping = [
-            'name' => ['type' => 'string'],
-            'field1' => ['type' => 'string'],
-        ];
-=======
     public function testPercolateWithAdditionalRequestBodyOptions()
     {
         $index = $this->_createIndex();
@@ -311,7 +298,6 @@
             )
         );
         $mapping->disableSource();
->>>>>>> 0275154d
 
         $type->setMapping($mapping);
 
