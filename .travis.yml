--- conflicted
+++ resolved
@@ -1,11 +1,5 @@
 sudo: required
-<<<<<<< HEAD
 
-services:
-  - docker
-
-#language: php
-=======
 services:
   - docker
 
@@ -15,41 +9,12 @@
   - TARGET="55"
   - TARGET="56"
   - TARGET="70"
->>>>>>> 31282760
 
-#php:
-#  - 5.6
-#  - 5.5
-#  - 5.4
-#  - 5.3
-#  - 7.0
-#  - hhvm
-
-<<<<<<< HEAD
-#matrix:
-#  allow_failures:
-#    - php: 5.3
-#    - php: hhvm
-#  fast_finish: true
-
-before_install:
-  - curl -L https://github.com/docker/compose/releases/download/1.4.0/docker-compose-`uname -s`-`uname -m` > docker-compose
-  - chmod +x docker-compose
-  - sudo mv docker-compose /usr/local/bin
-
-#before_script:
-#  - sh -c 'if [ "$TRAVIS_PHP_VERSION" != "hhvm" ] && [ "$TRAVIS_PHP_VERSION" != "7" ]; then echo "extension=memcache.so" >> ~/.phpenv/versions/$(phpenv version-name)/etc/php.ini; fi;'
-#  - if $(phpenv version-name | grep -q '5.3'); then sudo composer update --no-dev; sudo composer dump-autoload; fi
-=======
 before_install:
   # Docker-compose installation
   - curl -L https://github.com/docker/compose/releases/download/1.4.0/docker-compose-`uname -s`-`uname -m` > docker-compose
   - chmod +x docker-compose
   - sudo mv docker-compose /usr/local/bin
-
-
-#before_script:
-#  - if $(phpenv version-name | grep -q '5.3'); then sudo composer update --no-dev; sudo composer dump-autoload; fi
 
 script:
   - make tests TARGET=$TARGET
@@ -58,17 +23,7 @@
   - cat /var/log/elasticsearch/*.log
   - cat /var/log/nginx/*.log
   - sudo rm composer.lock && sudo composer require satooshi/php-coveralls dev-master --no-ansi --no-progress --no-interaction
-  - vendor/bin/coveralls -v
->>>>>>> 31282760
 
-script:
-  - make tests
-
-#after_script:
-#  - cat /var/log/elasticsearch/*.log
-#  - cat /var/log/nginx/*.log
-#  - sudo rm composer.lock && sudo composer require satooshi/php-coveralls dev-master --no-ansi --no-progress --no-interaction
-#  - vendor/bin/coveralls -v
-#
-#after_success:
-#  - bash <(curl -s https://codecov.io/bash)+after_success:
+  - bash <(curl -s https://codecov.io/bash)
+  - vendor/bin/coveralls -v