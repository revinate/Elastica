language: php

php:
  - 5.6
  - 5.5
  - 5.4
  - 5.3
  - 7
  - hhvm

matrix:
  allow_failures:
    - php: 5.3
    - php: 7
    - php: hhvm
  fast_finish: true

env:
  matrix:

install:
  - /bin/bash ansible/provision.sh

before_script:
  - sh -c 'if [ "$TRAVIS_PHP_VERSION" != "hhvm" ] && [ "$TRAVIS_PHP_VERSION" != "7" ]; then echo "extension=memcache.so" >> ~/.phpenv/versions/$(phpenv version-name)/etc/php.ini; fi;'
<<<<<<< HEAD
  - if [ $ES_COMPOSER_NODEV == "no" ] && ! $(phpenv version-name | grep -q '5.3'); then sudo composer require "guzzlehttp/guzzle" "5.3.*" --dev --no-ansi --no-progress --no-interaction; fi
=======
  - if $(phpenv version-name | grep -q '5.3'); then sudo composer update --no-dev; fi
>>>>>>> 18aaa819

script:
  - make phpunit

after_script:
  - cat /var/log/elasticsearch/*.log
  - cat /var/log/nginx/*.log
  - sudo rm composer.lock && sudo composer require satooshi/php-coveralls dev-master --no-ansi --no-progress --no-interaction
  - vendor/bin/coveralls -v

after_success:
  - bash <(curl -s https://codecov.io/bash)<|MERGE_RESOLUTION|>--- conflicted
+++ resolved
@@ -23,11 +23,7 @@
 
 before_script:
   - sh -c 'if [ "$TRAVIS_PHP_VERSION" != "hhvm" ] && [ "$TRAVIS_PHP_VERSION" != "7" ]; then echo "extension=memcache.so" >> ~/.phpenv/versions/$(phpenv version-name)/etc/php.ini; fi;'
-<<<<<<< HEAD
-  - if [ $ES_COMPOSER_NODEV == "no" ] && ! $(phpenv version-name | grep -q '5.3'); then sudo composer require "guzzlehttp/guzzle" "5.3.*" --dev --no-ansi --no-progress --no-interaction; fi
-=======
   - if $(phpenv version-name | grep -q '5.3'); then sudo composer update --no-dev; fi
->>>>>>> 18aaa819
 
 script:
   - make phpunit
