# Change Log
All notable changes to this project will be documented in this file based on the [Keep a Changelog](http://keepachangelog.com/) Standard. This project adheres to [Semantic Versioning](http://semver.org/).

## [Unreleased](https://github.com/ruflin/Elastica/compare/2.0.0...HEAD)

### Added
- Multiple rescore query [#820](https://github.com/ruflin/Elastica/issues/820/)
- Support for a custom connection timeout through a connectTimeout parameter. [#841](https://github.com/ruflin/Elastica/issues/841/)
- SignificantTerms Aggregation [#847](https://github.com/ruflin/Elastica/issues/847/)
- Support for 'precision_threshold' and 'rehash' options for the Cardinality Aggregation [#851]
- Support for retrieving id node
- Scroll Iterator [#842](https://github.com/ruflin/Elastica/issues/842/)
- Gitter Elastica Chat Room add for Elastica discussions: https://gitter.im/ruflin/Elastica


### Improvements
- Introduction of Changelog standard based on http://keepachangelog.com/. changes.txt moved to CHANGELOG.md [#844](https://github.com/ruflin/Elastica/issues/844/)
- Make host for all tests dynamic to prepare it for a more dynamic test environment #846
- Node information is retrieved based on id instead of name as multiple nodes can have the same name.

<<<<<<< HEAD
### Backward Compatibility Breaks
- `Elastica\ScanAndScroll::$_lastScrollId` removed: `key()` now always returns the next scroll id [#842](https://github.com/ruflin/Elastica/issues/842/)
=======
### Deprecated
- Facets are deprecated. You are encouraged to migrate to aggregations instead. [#855](https://github.com/ruflin/Elastica/pull/855/)
- Elastica\Query\Builder is deprecated. Use new Elastica\QueryBuilder instead. [#855](https://github.com/ruflin/Elastica/pull/855/)
>>>>>>> 0d04dbd5



## [2.0.0](https://github.com/ruflin/Elastica/releases/tag/2.0.0) - 2015-05-11


### Backward Compatibility Breaks
- Elastica\Query\QueryString::setLowercaseExpandedTerms removed [#813](https://github.com/ruflin/Elastica/issues/813/)
- Update elasticsearch dependency to elasticsearch 1.5.2 https://www.elastic.co/downloads/past-releases/elasticsearch-1-5-2 [#834](https://github.com/ruflin/Elastica/issues/834/)
- Added deprecation notice to Elastica\Transport\Thrift, Elastica\Transport\Memcached and Elastica\Type::deleteByQuery  [#817](https://github.com/ruflin/Elastica/issues/817/)
- Escape new symbols in Util::escapeTerm [#795](https://github.com/ruflin/Elastica/issues/795/)

### Bugfixes
- Fix empty bool query to act as match all query [#817](https://github.com/ruflin/Elastica/issues/817/)
- Fixed short match construction in query DSL [#796](https://github.com/ruflin/Elastica/issues/796/)
- Index optimize method to return Response object. [#797](https://github.com/ruflin/Elastica/issues/797/)
- Fix fluent interface inconsistency [#788](https://github.com/ruflin/Elastica/issues/788/)


### Improvements
- Add testing on PHP 7 on Travis [#826](https://github.com/ruflin/Elastica/issues/826/)
- Allow bool in Query::setSource function [#818](https://github.com/ruflin/Elastica/issues/818/) http://www.elastic.co/guide/en/elasticsearch/reference/current/search-request-source-filtering.html
- deleteByQuery() implemented in Elastica\Index [#816](https://github.com/ruflin/Elastica/issues/816/)
- Add MLT query against documents [#814](https://github.com/ruflin/Elastica/issues/814/)
- Added Elastica\Query\SimpleQueryString::setMinimumShouldMatch [#813](https://github.com/ruflin/Elastica/issues/813/)
- Added Elastica\Query\FunctionScore::setMinScore [#813](https://github.com/ruflin/Elastica/issues/813/)
- Added Elastica\Query\MoreLikeThis::setMinimumShouldMatch [#813](https://github.com/ruflin/Elastica/issues/813/)
- Added new methods to Elastica\Aggregation\DateHistogram: setOffset, setTimezone [#813](https://github.com/ruflin/Elastica/issues/813/)
- Following methods in Elastica\Aggregation\DateHistogram marked as deprecated: setPreOffset, setPostOffset, setPreZone, setPostZone, setPreZoneAdjustLargeInterval [#813](https://github.com/ruflin/Elastica/issues/813/)
- Add Elastica\Facet\DateHistogram::setFactor() [#806](https://github.com/ruflin/Elastica/issues/806/)
- Added Elastica\Query\QueryString::setTimezone [#813](https://github.com/ruflin/Elastica/issues/813/)
- Add .editorconfig [#807](https://github.com/ruflin/Elastica/issues/807/)
- Added Elastica\Suggest\Completion [#808](https://github.com/ruflin/Elastica/issues/808/)
- Fix elasticsearch links to elastic domain [#809](https://github.com/ruflin/Elastica/issues/809/)
- Added Elastica\Query\Image [#787](https://github.com/ruflin/Elastica/issues/787/)
- Add Scrutinizer Code Quality status badge
- Added support for percentiles aggregation [#786](https://github.com/ruflin/Elastica/issues/786/)



## Changelog before 2.0.0
The changelog before version 2.0.0 was organised by date. All changes can be found below.

2015-02-17
- Release v1.4.3.0
- Added Elastica\Query\MatchPhrase [#599](https://github.com/ruflin/Elastica/issues/599/)
- Added Elastica\Query\MatchPhrasePrefix [#599](https://github.com/ruflin/Elastica/issues/599/)

2015-02-04
- Reset PHP 5.3 tests and enable compatibility for PHP 5.3 again

2015-02-16
- Update elasticsearch compatibility to 1.4.3 [#782](https://github.com/ruflin/Elastica/issues/782/)
- Add support for scripted metric aggrations [#780](https://github.com/ruflin/Elastica/issues/780/)

2015-02-14
- Added availability to specify regexp options in \Elastica\Filters\Regexp [#583](https://github.com/ruflin/Elastica/issues/583/) [#777](https://github.com/ruflin/Elastica/issues/777/)
- Add HHVM as build in travis [#649](https://github.com/ruflin/Elastica/issues/649/)

2015-02-11
- Fixed issue with OutOfMemory exception in travis builds [#775](https://github.com/ruflin/Elastica/issues/775/)
- Add support for filters aggregation [#773](https://github.com/ruflin/Elastica/issues/773/)

2015-01-27
- Housekeeping, coding standard [#764](https://github.com/ruflin/Elastica/issues/764/)
- Exception\ElasticsearchException now can be catched like all other exceptions as Exception\ExceptionInterface [#762](https://github.com/ruflin/Elastica/issues/762/)

2015-01-25
- Release v1.4.2.0

2015-01-23
- Added Elastica\Query\Regexp [#757](https://github.com/ruflin/Elastica/issues/757/)

2015-01-19
- Update to elasticsearch 1.4.2 [#378](https://github.com/ruflin/Elastica/issues/378/)
- Remove support for PHP 5.3

2015-01-14
- added @return annotation to top_hits aggregation DSL method [#752](https://github.com/ruflin/Elastica/issues/752/)

2015-01-07
- Added Elastica\Aggregation\TopHits [#718](https://github.com/ruflin/Elastica/issues/718/)

2015-01-05
- Vagrantfile updated [#742](https://github.com/ruflin/Elastica/issues/742/)
- Plugins updated to ES 1.3.4
- Since new version of thrift plugin is compatible with ES 1.3.4, plugin added back to test environment

2014-12-30
- Added: Filter\Range::setExecution, Filter\Terms::setExecution, Filter\Missing::setExistence, Filter\Missing::setNullValue, Filter\HasChild::setMinumumChildrenCount, Filter\HasChild::Filter\HasChild::setMaximumChildrenCount, Filter\Indices::addIndex
- Filter\HasChild::setType, Filter\HasParent::setType now support Type instance as argument
- Filter\Indices::setIndices, Filter\Indices::addIndex now support Index instance as argument
- (BC break) Removed as added by mistake: Filter\HasChild::setScope, Filter\HasParent::setScope, Filter\Nested::setScoreMode, Filter\Bool::setBoost

2014-12-23
- Additional Request Body Options for Percolator [#737](https://github.com/ruflin/Elastica/issues/737/)

2014-12-19
- making sure id is urlencoded when using updateDocument [#734](https://github.com/ruflin/Elastica/issues/734/)
- Implement the `weight` in the function score query [#735](https://github.com/ruflin/Elastica/issues/735/)

2014-12-09
- Changed setRealWorldErrorLikelihood to setRealWordErrorLikelihood [#729](https://github.com/ruflin/Elastica/issues/729/)

2014-11-23
- allow to customize the key on a range aggregation [#728](https://github.com/ruflin/Elastica/issues/728/)

2014-12-14
- Added fluent interface to Elastica\Query::setRescore [#733](https://github.com/ruflin/Elastica/issues/733/)

2014-11-30
- Added transport to support egeloen/http-adapter [#727](https://github.com/ruflin/Elastica/issues/727/)

2014-11-20
- add cache control parameters support to Elastica\Filter\Bool [#725](https://github.com/ruflin/Elastica/issues/725/)

2014-11-19
- Avoid remove previously added params when adding a suggest to the query [#726](https://github.com/ruflin/Elastica/issues/726/)

2014-11-16
- Added Elastica\QueryBuilder [#724](https://github.com/ruflin/Elastica/issues/724/)
- Update to elasticsearch 1.4.0
- Disable official support for PHP 5.3

2014-11-13
- fixed reserved words in queries which composed of upper case letters (Util::replaceBooleanWords) [#722](https://github.com/ruflin/Elastica/issues/722/)

2014-10-31
- Adding PSR-4 autoloading support [#714](https://github.com/ruflin/Elastica/issues/714/)

2014-10-29
- Updated Type::getDocument() exception handling. \Elastica\Exception\ResponseException will be thrown instead of \Elastica\Exception\NotFoundException if the ES response contains any error (i.e: Missing index) (BC break) [#687](https://github.com/ruflin/Elastica/issues/687/)

2014-10-22
- Added Util::convertDateTimeObject to Util class to easily convert \DateTime objects to required format [#709](https://github.com/ruflin/Elastica/issues/709/)

2014-10-15
- Remove ResponseException catch in Type::getDocument() [#704](https://github.com/ruflin/Elastica/issues/704/)

2014-10-10
- Fixed Response::isOk() to work better with bulk update api [#702](https://github.com/ruflin/Elastica/issues/702/)
- Adding magic __call() [#700](https://github.com/ruflin/Elastica/issues/700/)

2014-10-05
- ResultSet creation moved to static ResultSet::create() method [#690](https://github.com/ruflin/Elastica/issues/690/)
- Accept an options array at Type::updateDocument() [#686](https://github.com/ruflin/Elastica/issues/686/)
- Improve exception handling in Type::getDocument() [#693](https://github.com/ruflin/Elastica/issues/693/)

2014-10-04
- Release v1.3.4.0
- Update to elasticsearch 1.3.4 [#691](https://github.com/ruflin/Elastica/issues/691/)

2014-09-22
- Update the branch alias in composer.json to match the library version [#683](https://github.com/ruflin/Elastica/issues/683/)

2014-09-16
- Update license in composer.json to match project [#681](https://github.com/ruflin/Elastica/issues/681/)

2014-09-08
- Delete execution permission from non-executable files [#677](https://github.com/ruflin/Elastica/issues/677/)

2014-08-25
- Top-level filter parameter in search has been renamed to post_filter [#669](https://github.com/ruflin/Elastica/issues/669/) [#670](https://github.com/ruflin/Elastica/issues/670/)
- Deprecated: Elastica\Query::setFilter() is deprecated. Use Elastica\Query::setPostFilter() instead. [#669](https://github.com/ruflin/Elastica/issues/669/)
- Deprecated: Elastica\Query::setPostFilter() passing filter as array is deprecated. Pass instance of AbstractFilter instead. [#669](https://github.com/ruflin/Elastica/issues/669/)

2014-08-22
- Fixed escaping of / character in Elastica\Util::escapeTerm(), removed usage of JSON_UNESCAPED_SLASHES in Elastica\JSON [#660](https://github.com/ruflin/Elastica/issues/660/)

2014-08-06
- Add connection pool and connection strategy

2014-07-26
- Release v1.3.0.0
- Prepare Elastica Release v1.3.0.0

2014-07-25
- Update to elasticsearch version 1.3.0 https://www.elastic.co/downloads/past-releases/1-3-0

2014-07-14
 - Add setQuery() method to Elastica\Query\ConstantScore [#653](https://github.com/ruflin/Elastica/issues/653/)

2014-07-12
 - Be able to configure ES host/port via ENV var in test env [#652](https://github.com/ruflin/Elastica/issues/652/)

2014-07-07
 - Fix FunstionScore Query random_score without seed bug. [#647](https://github.com/ruflin/Elastica/issues/647/)

2014-07-02
- Add setPostFilter method to Elastica\Query (http://www.elastic.co/guide/en/elasticsearch/guide/current/_post_filter.html) [#645](https://github.com/ruflin/Elastica/issues/645/)

2014-06-30
- Add Reverse Nested aggregation (http://www.elastic.co/guide/en/elasticsearch/reference/current/search-aggregations-bucket-reverse-nested-aggregation.html). [#642](https://github.com/ruflin/Elastica/issues/642/)

2014-06-14
- Release v1.2.1.0
- Removed the requirement to set arguments filter and/or query in Filtered, according to the documentation: http://www.elastic.co/guide/en/elasticsearch/reference/current/query-dsl-filtered-query.html [#616](https://github.com/ruflin/Elastica/issues/616/)

2014-06-13
- Stop ClientTest->testDeleteIdsIdxStringTypeString from failing 1/3 of the time [#634](https://github.com/ruflin/Elastica/issues/634/)
- Stop ScanAndScrollTest->testQuerySizeOverride from failing frequently for no reason [#635](https://github.com/ruflin/Elastica/issues/635/)
- rework Document and Script so they can share some infrastructure allowing scripts to specify things like _retry_on_conflict and _routing [#629](https://github.com/ruflin/Elastica/issues/629/)

2014-06-11
- Allow bulk API deletes to be routed [#631](https://github.com/ruflin/Elastica/issues/631/)

2014-06-10
- Update travis to elasticsearch 1.2.1, disable Thrift plugin as not compatible and fix incompatible tests

2014-06-04
- Implement Boosting Query (http://www.elastic.co/guide/en/elasticsearch/reference/current/query-dsl-boosting-query.html) [#625](https://github.com/ruflin/Elastica/issues/625/)

2014-06-02
- add retry_on_conflict support to bulk [#623](https://github.com/ruflin/Elastica/issues/623/)

2014-06-01
- toString updated to consider doc_as_upsert if sent an array source [#622](https://github.com/ruflin/Elastica/issues/622/)

2014-05-27
- Fix Aggragations/Filter to work with es v1.2.0 [#619](https://github.com/ruflin/Elastica/issues/619/)

2014-05-25
- Added Guzzle transport as an alternative to the default Http transport [#618](https://github.com/ruflin/Elastica/issues/618/)
- Added Elastica\ScanAndScroll Iterator (http://www.elastic.co/guide/en/elasticsearch/guide/current/scan-scroll.html) [#617](https://github.com/ruflin/Elastica/issues/617/)

2014-05-13
- Add JSON compat library; Elasticsearch JSON flags and nicer error handling [#614](https://github.com/ruflin/Elastica/issues/614/)

2014-05-12
- Update dev builds to phpunit 4.1.*

2014-05-11
- Set processIsolation and backupGlobals to false to speed up tests. processIsolation was very slow with phpunit 4.0.19.

2014-05-05
- Fix get settings on alaised index [#608](https://github.com/ruflin/Elastica/issues/608/)
- Added named function for source filtering [#605](https://github.com/ruflin/Elastica/issues/605/)
- Scroll type constant to Elastica\Search added [#607](https://github.com/ruflin/Elastica/issues/607/)

2014-04-28
- Added setAnalyzer method to Query\FuzzyLikeThis Class and fixed issue with params not being merged [#611](https://github.com/ruflin/Elastica/issues/611/)
- Typo fixes [#600](https://github.com/ruflin/Elastica/issues/600/), [#602](https://github.com/ruflin/Elastica/issues/602/)
- Remove unreachable return statement [#598](https://github.com/ruflin/Elastica/issues/598/)

2014-04-27
- Release v1.1.1.1
- Fix missing use in TermsStats->setOrder() [#597](https://github.com/ruflin/Elastica/issues/597/)
- Replace all instances of ElasticSearch with Elasticsearch [#597](https://github.com/ruflin/Elastica/issues/597/)

2014-04-24
- Fixing the Bool filter with Bool filter children bug [#594](https://github.com/ruflin/Elastica/issues/594/)

2014-04-22
- Remove useless echo in the Memcache Transport object [#595](https://github.com/ruflin/Elastica/issues/595/)

2014-04-21
- escape \ by \\ [#592](https://github.com/ruflin/Elastica/issues/592/)

2014-04-20
- Handling of HasChild type parsing bug [#585](https://github.com/ruflin/Elastica/issues/585/)
- Consolidate Index getMapping tests [#591](https://github.com/ruflin/Elastica/issues/591/)
- Fix Type::getMapping when using an aliased index [#588](https://github.com/ruflin/Elastica/issues/588/)

2014-04-19
- Release v1.1.1.0
- Update to elasticsearch 1.1.1 https://www.elastic.co/downloads/past-releases/1-1-1
- Remove CustomFiltersScore and CustomScore query as removed in elasticsearch 1.1.0 https://github.com/elasticsearch/elasticsearch/pull/5076/files
- Update Node Info to use plugins instead of plugin (https://github.com/elasticsearch/elasticsearch/pull/5072)
- Fix mapping issue for aliases [#588](https://github.com/ruflin/Elastica/issues/588/)

2014-04-17
- Only trap real JSON parse errors in Response class [#586](https://github.com/ruflin/Elastica/issues/586/)

2014-04-09
- Added Cardinality aggregation [#581](https://github.com/ruflin/Elastica/issues/581/)

2014-04-07
- Support for Terms filter lookup options [#579](https://github.com/ruflin/Elastica/issues/579/)

2014-03-29
- Update to elasticsearch 1.1.0 https://www.elastic.co/downloads/past-releases/1-1-0

2014-03-26
- Fixed Query\Match Fuzziness parameter type [#576](https://github.com/ruflin/Elastica/issues/576/)

2014-03-24
- Release v1.0.1.2
- Added Filter\Indices [#574](https://github.com/ruflin/Elastica/issues/574/)

2014-03-25
- Allow json string as data srouce for Bulk\Action on update [#575](https://github.com/ruflin/Elastica/issues/575/)

2014-03-20
- Allow for request params in delete by query calls [#573](https://github.com/ruflin/Elastica/issues/573/)

2014-03-17
- Added filters: AbstractGeoShape, GeoShapePreIndexed, GeoShapeProvided [#568](https://github.com/ruflin/Elastica/issues/568/)

2014-03-15
- Percolate existing documents and add percolate options ([#570](https://github.com/ruflin/Elastica/issues/570/))

2014-03-14
- Added Query\Rescore [#441](https://github.com/ruflin/Elastica/issues/441/)

2014-03-13
- Added missing query options for MultiMatch (operator, minimum_should_match, zero_terms_query, cutoff_frequency, type, fuzziness, prefix_length, max_expansions, analyzer) [#569](https://github.com/ruflin/Elastica/issues/569/)
- Added missing query options for Match (zero_terms_query, cutoff_frequency) [#569](https://github.com/ruflin/Elastica/issues/569/)

2014-03-11
- Fixed request body reuse in http transport [#567](https://github.com/ruflin/Elastica/issues/567/)

2014-03-08
- Release v1.0.1.1
- Enable goecluster-facet again as now compatible with elasticsearch 1.0 on travis
- Run elasticsearch in the background to not have log output in travis build
- Set memache php version as environment variable
- Update to memcache 3.0.8 for travis

2014-03-07
- Add snapshot / restore functionality (Elastica\Snapshot) [#566](https://github.com/ruflin/Elastica/issues/566/)

2014-03-04
- Add PHP 5.6 to travis test environment
- Improve performance of Elastica/Status->getIndicesWithAlias and aliasExists on clusters with many indices [#563](https://github.com/ruflin/Elastica/issues/563/)

2014-03-02
- Release v1.0.1.0
- Fixed Type->deleteByQuery() not working with Query objects [#554](https://github.com/ruflin/Elastica/issues/554/)

2014-02-27
- Update to elasticsearch 1.0.1. Update Thrift and Geocluster plugin.

2014-02-25
- Add JSON_UNESCAPED_UNICODE and JSON_UNESCAPED_SLASHES options in Elastica/Transport/Http, Elastica/Bulk/Action [#559](https://github.com/ruflin/Elastica/issues/559/)

2014-02-20
- Fixed unregister percolator (still used _percolator instead of .percolator). removed duplicate slash from register percolator route. [#558](https://github.com/ruflin/Elastica/issues/558/)

2014-02-17
- Throw PartialShardFailureException if response has failed shards
- Elastica/Aggregations/GlobalAggragation not allowed as sub aggragation [#555](https://github.com/ruflin/Elastica/issues/555/)

2014-02-14
- Add methods setSize, setShardSize to Elastica/Aggregation/Terms
- Elastica/Aggregation/GlobalAggregationTest fixed bug where JSON returned [] instead of {}
- Elastica/ResultSet added method hasAggregations

2014-02-13
- Moved from Apache License to MIT license

2014-02-12
- Release v1.0.0.0
- Updated to elasticsearch 1.0: https://www.elastic.co/blog/1-0-0-released/

2014-02-11
- Add aggregations

2014-02-08
- Setting shard timeout doesn't work [#547](https://github.com/ruflin/Elastica/issues/547/)

2014-02-04
- Remove Elastica\Query\Field and Elastica\Query\Text, which are not supported in ES 1.0.0.RC1
- Minor tweaking of request and result handling classes to adjust for changes in ES 1.0.0.RC1
- Update mapper-attachments plugin to version 2.0.0.RC1 in .travis.yml
- Adjust tests to account for changes in ES 1.0.0.RC1
- Prevent the geocluster-facet plugin from being installed in test/bin/run_elasticsearch.sh as the plugin has not yet been updated for ES 1.0.0.RC1

2014-01-06
- Update to elasticsearch v1.0.0.RC2

2014-01-02
- Added Elastica\Query\DisMax
- Update to elasticsearch v1.0.0.RC1

2014-01-02
- Release v0.90.10

2014-01-31
- Fix _bulk delete proxy methods if type or index not explicitly defined.

2014-01-28
- Add _bulk delete proxy methods to Index and Type for consistency.
- Use the HTTP response code of GET requests (getDocument), instead of extists/found json property.

2014-01-22
- Add getParam & getProperties methods to Elastica\Type\Mapping

2014-01-21
- Code coverage generation for coveralls.io added: https://coveralls.io/r/ruflin/Elastica
- Add support for shard timeout to the Bulk api.

2014-01-17
- Fix typo in constant name: Elastica\Query\FunctionScore::DECAY_GUASS becomes DECAY_GAUSS

2014-01-13
- Add support for _bulk update

2014-01-14
- added \Elastica\Exception\ResponseException::getElasticsearchException()
- Changed logger default log level to debug from info

2014-01-13
- Update to elasticsearch 0.90.10
- Add Elastica\Facet\TermsStats::setOrder()

2014-01-08
- Adding analyze function to Index to expose the _analyze API

2014-01-07
- Document::setDocAsUpsert() now returns the Document

2013-12-18
- Update to Elasticsearch 0.90.8
- Add support for simple_query_string query

2013-12-15
- Add support for filter inside HasChild filter
- Add support for filter inside HasParent filter

2013-12-12
- Always send scroll_id via HTTP body instead of as a query param
- Fix the manner in which suggestion results are returned in \Elastica\ResultSet and adjust associated tests to account for the fix.
- Add \Elastica\Resultset::hasSuggests()

2013-12-11
- Pass arguments to optimize as query
- Add refreshAll on Client

2013-12-07
- Added Result::hasFields() and Result::hasParam() methods for consistency with Document

2013-12-07
- Escape slash in Util::escapeTerm, as it is used for regexp from Elastic 0.90

2013-12-05
- Add *.iml to .gitignore
- Refactor suggest implementation (\Elastica\Suggest, \Elastica\Suggest\AbstractSuggest, and \Elastica\Suggest\Term) to more closely resemble query implementation. (BC break)
- \Elastica\Search::addSuggest() has been renamed to \Elastica\Search::setSuggest()
- \Elastica\Query::addSuggest() has been renamed to \Elastica\Query::setSuggest()
- Add \Elastica\Suggest\Phrase, \Elastica\Suggest\CandidateGenerator\AbstractCandidateGenerator, and \Elastica\Suggest\CandidateGenerator\DirectGenerator
  (see http://www.elastic.co/guide/en/elasticsearch/reference/current/search-suggesters-phrase.html)

2013-12-04
- Remove boost from FunctionScore::addFunction because this is not supported by elasticsearch

2013-12-02
- Issue [#491](https://github.com/ruflin/Elastica/issues/491/) resolved

2013-12-01
- Issue [#501](https://github.com/ruflin/Elastica/issues/501/) resolved
- satooshi/php-coveralls package added for coverall.io
- Multiple badges for downloads and latest stable release added

2013-11-30
- Remove facets param from query if is empty array
- Add size param to API for TermsStats

2013-11-23
- Release v0.90.7.0

2013-11-19
- Updated geocluster-facet to 0.0.9

2013-11-18
- Added \Elastica\Filter\Regexp

2013-11-16
- Remove wrong documentation for "no limit" [#496](https://github.com/ruflin/Elastica/issues/496/)
- Update to elasticsearch 0.90.7

2013-11-03
- Issue [#490](https://github.com/ruflin/Elastica/issues/490/): Set Elastica\Query\FunctionScore::DECAY_EXPONENTIAL to "exp" instead of "exponential"

2013-10-29
- Elastica_Type::exists() added
  See http://www.elastic.co/guide/en/elasticsearch/reference/current/indices-types-exists.html#indices-types-exists

2013-10-27
- Adapted possible values (not only in) for minimum_should_match param based on elasticsearch documetnation http://www.elastic.co/guide/en/elasticsearch/reference/current/query-dsl-minimum-should-match.html

2013-10-27
- Release v0.90.5.0

2013-10-26
- Update to elasticsearch 0.90.5

2013-10-21
- Fix \Elastica\Filter\HasParent usage of \Elastica\Query as to not collide with \Elastica\Filter\Query, bring \Elasitca\Filter\HasChild into line

2013-10-01
- Also pass the current client object to the failure callback in \Elastica\Client.

2013-09-20
- Update to geocluster-facet 0.0.8
- Add support for term suggest API
  See http://www.elastic.co/guide/en/elasticsearch/reference/current/search-suggesters-term.html

2013-09-18
- Fix \Elastica\Filter\HasChild usage of \Elastica\Query as to not collide with \Elastica\Filter\Query namespace

2013-09-17
- Update to elasticsearch 0.90.4
- Add support for function_score query
- Skip geocluster-facet test if the plugin is not installed
- Correct \Elastica\Test\ClientTest to catch the proper exception type on connection failure
- Fix unit test errors

2013-09-14
- Nested filter supports now the setFilter method

2013-09-03
- Support isset() calls on Result objects

2013-08-27
- Add \ArrayAccess on the ResultSet object

2013-08-25
- Update to elasticsearch 0.90.3

2013-08-25
- Release v0.90.2.0

2013-08-20
- Support for "proxy" param for http connections

2013-08-17
- Add support for fields parameter in Elastica_Type::getDocument()

2013-08-13
- Add a getQuery method on the FilteredQuery object

2013-08-01
- Second param to \Elastica\Search.php:count($query = '', $fullResult = false) added. If second param is set to true, full ResultSet is returned including facets.

2013-07-16
- Plugin geocluster-facet support added

2013-07-02
- Add Query\Common
- Can now create a query by passing an array to Type::search()

2013-07-01
- Add Filter\GeohashCell

2013-06-30
- Revamped upsert so that Scripts are now first class citizens. (BC break)
  See http://elastica.io/migration/0.90.2/upsert.html
- Implemented doc_as_upsert.

2013-06-29
- Update to elasticsearch 0.90.2
- Enabled ES_WAIT_ON_MAPPING_CHANGE for travis builds

2013-06-25
- Added upsert support when updating a document with a partial document or a script.

2013-06-23
- Add filtered queries to the percolator API.

2013-06-21
- Correct class name for TermTest unit test
- Implement terms lookup feature for terms filter

2013-06-14
- Fix support for making scroll queries once the scroll has been started.

2013-06-07
- Release 0.90.1.0

2013-06-05
- Changed package name to lowercase to prevent potential issues with case sensitive file systems and to refelect the package name from packagist.org.
  If you are requiring elastica in your project you might want to change the name in the require to lowercase, although it will still work if written in uppercase.
  The composer autoloader will handle the package correctly and you will not notice any difference.
  If you are requiring or including a file by hand with require() or include() from the composer vendor folder, pay attention that the package name in
  the path will change to lowercase.
- Add Bulk\Action\UpdateDocument.
- Update Bulk\Action\AbstractDocument and Bulk\Action to enable use of OP_TYPE_UPDATE.
- Update .travis.yml to use Elasticsearch version 0.9.1, as bulk update is a new feature in 0.9.1.

2013-06-04
- Elastica\Client::_configureParams() changed to _prepareConnectionParams(), which now takes the config array as an argument

2013-06-03
- Add getPlugins and hasPlugin methods to Node\Info

2013-05-30
- Update Index\Status::getAliases() to use new API
- Update Index\Status::getSettings() to use new API

2013-05-29
- Add _meta to mapping. [#330](https://github.com/ruflin/Elastica/issues/330/)

2013-05-27
- Added parameters to implement scroll

2013-05-23
- add support PSR-3(https://github.com/php-fig/fig-standards/blob/master/accepted/PSR-3-logger-interface.md)
- Elastica\Log implement LoggerInterface(extends Psr\Log\AbstractLogger)
  if you want use logging need install https://github.com/php-fig/log for example (composer require psr/log:dev-master)
  if use Elastica\Log inside Elastica\Client nothing more is needed
  if use Elastica\Log outside we need use as(https://github.com/php-fig/log) for example Elastica\Log::info($message) or Elastica\Log::log(LogLevel::INFO,$message)
- Elastica\Client add setLogger for setting custom Logger for example Monolog(https://github.com/Seldaek/monolog)

2013-05-18
- Elastica\Index::exists fixed for 0.90.0. HEAD request method introduced
- Elastica\Filter\AbstractMulti::getFilters() added
- Implement Elastica\Type\Mapping::enableAllField
- Refresh for Elastica\Index::flush implemented [#316](https://github.com/ruflin/Elastica/issues/316/)
- Added optional parameter to filter result while percolate [#384](https://github.com/ruflin/Elastica/issues/384/)

2013-05-07
- Added EXPERIMENTAL DocumentObjectInterface to be used with Type::addObject()/addObjects()

2013-04-23
- Removed Elastica\Exception\AbstractException
- All Exceptions now implement Elastica\Exception\ExceptionInterface

2013-04-17
- Query\Fuzzy to comply with DSL spec. Multi-field queries now throw an exception. Implemented: Query\Fuzzy::setField, Query\Fuzzy::setFieldOption.
- Query\Fuzzy::addField has been deprecated.

2013-04-12
- Adding max score information in ResultSet
- Adding test for the ResultSet class

2013-03-20
- Removal of unsupported minimum_number_should_match for Boolean Filter

2013-02-25
- Added Elastica\Bulk class responsible for performing bulk requests. New bulk requests implemented: Client::deleteDocuments(), Bulk::sendUdp()

2013-02-20
- Release candidate 0.20.5.0.RC1

2013-02-14
- Added factory for transports that is used by the Connection class
- The transport instances now has support for parameters that can be injected by specifying an array as a transport when creating the Elastica client

2013-02-08
- Terms->setScript() Added, namespace Elastica\Facet

2013-01-31
- Removed deprecated method Type::getType()
- Removed deprecated old constructor call in Filter\GeoDistance::__construct()
- Removed deprecated method Filter\Script::setQuery()
- Removed deprecated methods Query\QueryString::setTieBraker() and Query\QueryString::setQueryString()
- Removed deprecated methods Query\Builder::minimumShouldMatch() and Query\Builder::tieBreaker()

2013-01-25
- Add get/set/has/remove methods to Document
- Add magic methods __get/__set/__isset/__unset to Document
- Document::add method became deprecated, use set instead
- Populate document id created by elasticsearch on addDocument()/addDocuments() call if no document id was set
- Populate updated fields in document on Client::updateDocument() call if fields options is set

2013-01-24
- Added serialization support. Objects can be added to elastica directly when a serializer callable is configured on \Elastica\Type

2013-01-21
- Added Thrift transport. Ir requires installing munkie/elasticsearch-thrift-php package and elasticsearch-tranport-thrift plugin should be installed in elastcisearch

2013-01-13
- Add version option to Elastica_Search::search
- Remove compatibility for PHP 5.2
- Changed all syntax using namespaces, in compliance with PSR-2.
- Usage of composer for lib and test autoloading
- Added PHPUnit as a dev dependency in composer.json
- All tests were rewritten for new syntax.
- All tests where moved in Elastica\Test namespace
- All tests now inherit from Elastica\Test\Base
- Removed all executable flags on files where not needed.
- Update to elasticsearch 0.20.2
- Refactored Elastica_Script and added it support in Elastica_Query_CustomFiltersScore, Elastica_Query_CustomScore and Elastica_Filter_Script
- Refactored Elastica_Client::updateDocument() method to support partial document update. $data can be Elastic_Script, Elastic_Document or array.
- Elastica_Type::updateDocument() now takes Elastica_Document instead of Elastica_Script (BC break). Script can be set to document to perform script update.

2012-12-23
- Elastica_Client config param "servers" to "connections" renamed. "headers" and "curl" are now a config param inside "connections"
- Elastica_Connection added to allow connection management (enabled / disable)
- Refactoring of Elastica_Request. Takes Elastica_Connection in constructor instead of Elastica_Client
- Elastica_Transport refactored
- Elastica_Log refactored
- Renamed Elastica_Exception_Client to Elastica_Exception_Connection
- Use Elastica_Connection for the following constants: DEFAULT_PORT, DEFAULT_HOST, DEFAULT_TRANSPORT, TIMEOUT

2012-11-28
- Added Elastica_Filter_GeoDistanceRange filter

2012-11-23
- Simplified Elastica_Document data handling by extending Elastica_Param

2012-11-10
- Added Elastica_Cluster_Health, Elastica_Cluster_Health_Index and Elastica_Cluster_Health_Shard which wrap the _cluster/health endpoint.
- Added Elastica_Document::setId()
- Added options parameter to Elastica_Type::getDocument()
- Added Elastica_Query_Filtered::getFilter()

2012-10-30
- Elastica_Search implement Elastica_Searchable interface

2012-10-28
- Add Elastica_Filter_HasParent and Elastic_Query_HasParent

2012-08-11
- Release v0.19.8.0
- Elastica_Query_Prefix added

2012-07-26
- Change Elastica_Filter_GeoDistance::__construct(), accepts geohash parameter (BC break, before: ($key, $latitude, $longitude, $distance), after: ($key, $location, $distance) where $location is array('lat' => $latitude, 'lon' => $longitude) or a geohash)

2012-07-17
- Changed naming for several methods to camelCase
- Enforced PSR1 code style, as per https://github.com/pmjones/fig-standards/blob/psr-1-style-guide/proposed/PSR-1-basic.md
- Added Elastica_Script::toArray
- Added Elastica_ScriptFields
- Elastica_Query::setScriptFields now takes Elastica_ScriptFields or associative array as argument, the old implementation was bogus.

2012-06-24
- Simplify Elastica_Type::search and Elastica_Index::search by using Elastica_Search
- Implement Elastica_Filter_Abstract::setCache and Elastica_Filter_Abstract::setCacheKey
- Add Elastica_Param::hasParam
- Remove unsupported use of minimum number should match for Boolean Filter
- Remove old style path creation through params in Elastica_Index::create and Elastica_Search::search

2012-06-22
- Add Elastica_Filter_Limit
- Add getters+setters for Index Setting blocks 'read', 'write' and 'metadata'
- Add Elastica_Filter_MatchAll

2012-06-20
- Facet scope added

2012-06-09
- Change $_parent to null to also support 0 for an id
- Fix Elasitca_Document->toArray()

2012-05-01
- Release v0.19.3.0
- MoreLikeThis Query in Elastica_Document
- Add query param for request (allows GET params)

2012-03-04
- Node info call update. The receive os info and more, param is needed. By default, only basics are returned
- Release v0.19.0.0 which is compatible with ES 0.19.0 https://www.elastic.co/downloads/past-releases/0-19-0

2012-02-21
- Allow percolate queries in bulk requests
- Fix memory leak in curl requests

2012-01-23
- Packagist added http://packagist.org/

2012-01-15
- Vagrantfile for vagrant environment with elasticsearch added. Run: vagrant up

2012-01-08
- Allow to set curl params over client config [#106](https://github.com/ruflin/Elastica/issues/106/) [#107](https://github.com/ruflin/Elastica/issues/107/)
- Add the possiblity to add path or url in config for a request [#120](https://github.com/ruflin/Elastica/issues/120/)

2012-01-04
- Elastica_Index::exists() and Elastica_Cluster::getIndexNames() added

2012-01-01
- Elastica_Cluster_Settings added
- Read only feature for cluster and index added. This feature is elasticsearch >0.19.0 only. ES 0.19.0 release is not out yet

2011-12-29
- Elastica_Type::deleteByQuery implemented

2011-12-20
- Release v0.18.6.0

2011-12-19
- Percolator for Type and Documents added

2011-12-06
- Elastica_Percolator added. See tests for more details

2011-12-02
- Rename Elastica_Type::getType() to Elastica_Type::getName(), getType() is now deprecated

2011-12-01
- Elastica_Filter_Term::addTerm renamed to setTerm, Elastica_Filter_Term::setTerm renamed to setRawTerm
- Elastica_Query_Term::addTerm renamed to setTerm, Elastica_Query_Term::setTerm renamed to setRawTerm

2011-11-30
- Release v0.18.5.0

2011-11-28
- Elastica_Filter_Nested added

2011-11-26
- Elastica_Search::addIndices(), Elastica_Search::addTypes() added

2011-11-20
- Release v0.18.4.1
- Elastica_Log added for logging. Has to be passed as client config to enable
- Elastica blogging introduced: http://ruflin.com/en/elastica

2011-11-17
- Release v0.18.4.0
- Support for Travis CI added: http://travis-ci.org/ruflin/Elastica

2011-11-07
- Elastica_Index_Stats added

2011-11-05
- Elastica_Query_Nested added

2011-10-29
- TTL for document and mapping added

2011-10-28
- Refactored Elastica_Query_CustomScore::addCSParam to ::addParams
- Rename Elastica_Query_CustomScore::addParam to ::addCSParam
- Release v0.18.1.0

2011-10-20
- Release v0.17.9.0
- Elastica_Filter_Type added

2011-10-19
- Elastica_Query_CustomFilterScore added

2011-10-15
- API Documentation changed to DocBlox

2011-10-10
- Bug fixing
- Release v0.17.8.0 added

2011-09-19
- Release v0.17.7.0 added
- Release v0.17.6.1 added

2011-09-18
- Elastica_Exception_ExpectedFieldNotFound renamed to Elastica_Exception_NotFound

2011-08-25
- Https transport layer added

2011-08-22
- Typo in Terms query fixed (issue [#74](https://github.com/ruflin/Elastica/issues/74/))

2011-08-15
- Refactoring HTTP connection to keep alive connection -> speed improvement during using the same client
- Release v0.17.6.0 added

2011-08-09
- Automatic creation of id for documents added. This was more a bug
- Release v0.17.4.0 added

2011-08-08
- Elastica_Query_Text added
- Params (constructor) of Elastica_Filter_GeoBoundingBox changed (array instead of single params)

2011-08-07
- Elastica_Query_MoreLikeThis added by @juneym. Still work under progress
- Refactoring Queries and Filters to use Elastica_Param. Adding tests

2011-08-05
- Elastica_Filter_Abstract enhanced for more general usage (set/get/addParam(s)) added

2011-08-04
- Release v0.17.3.0 added
- Elastica_Index_Settings::set/get response updated. get('...') does not require 'index.' in front anymore
- Nodes and Cluster shutdown added
- Elastica_Node::getIp() and getPort() added

2011-07-30
- Readd merge_factor to settings. Now working as expected. Index has to be closed first.

2011-07-29
- Release tag v0.17.2.0 added. Elastica is compatible with elasticsearch 0.17.2

2011-07-22
- Elastica_Index_Settings::getMergePolicyMergeFactor and set removed because of enhanced merge policy implementation in ES 0.17.0 https://github.com/elasticsearch/elasticsearch/issues/998
- Release tav v0.17.1.0 added

2011-07-21
- Elastica_Query_HasChild and _parent feature added by fabian
- Elastica_Filter_GeoBoundingBox added by fabian

2011-07-20
- Elastica_Query_Builder added by chrisdegrim

2011-07-19
- Release tag v0.17.0.0 added. Elastica is compatible with elasticsearch 0.17.0

2011-07-18
- ResultSet::hasFacets added
- QueryString useDisMax added

2011-07-15
- Facet/DateHistogram and Facet/Historgram added
- Documentation pages added unter http://ruflin.github.com/Elastica
- Release tag v0.16.4.0 added

2011-06-19
- Add support for multiple servers to Elastica_Client (issue [#39](https://github.com/ruflin/Elastica/issues/39/))

2011-06-16
- Support for multiple index, type queries and _all queries added through Elastica_Search object
- Elastica_Index::clearCache added to clean cache
- Elastica_Index::flush added

2011-06-07
- Elastica_Index::setNumberOfShards removed as not supported after creating index

2011-05-11
- Refactor client constructor. Elastica_Client::__construct(array $config) now takes a config array instead of host and port

2011-05-08
- Elastica_Query_QueryString::escapeTerm move to Elastica_Util::escapeTerm

2011-04-29
- Added getParam to Elastica_Result that more values can be retrieved from the hit array
- Elastica_Filter_Ids added http://www.elastic.co/guide/en/elasticsearch/reference/current/query-dsl-ids-filter.html
- getMergePolicyMergeFactor and getRefreshInterval to Elastica_Type_Settings added. If no value is set, default values are returned

2011-04-28
- Release of version 0.16.0.0 (see new version naming structure in README)

2011-04-27
- Refactoring of Elastica_Type::setMapping. No source parameter anymore.
- Elastica_Type_Mapping object introduced to set more fine grained mapping

2011-04-17
- Elastica_Filter_Exists added

2011-04-14
- Elastica_Type getCount replace by count()
- Count has now optional query parametere

2011-04-01
- Renaming of functions in Elastica_Query_Terms and Ela-stica_Query_Filter to fit new naming convention. setTerms, addTerm have different API now!

2011-03-31
- Deprecated code removed
- Break backward compatibility to 0.15.1 (versions introduced by wlp1979)

2011-03-30
- Filtered query introduced
- setRawArguments in Elastica_Query is now setParam
- open / close for index added
- Remove Elastica_Filter and Elastica_Facets because not needed anymore

2011-03-29
- Renaming Elastica_Filter->addQuery, addFilter to setQuery, setFilter
- Add parts of Facets API
- Add facet Terms
- Renaming Elastica_Query->addFilter to setFilter

2011-03-24
- Renaming of Elastica_Status_Index to Elastica_Index_Status => API Change!
- IndexSettings added for improved bulk updating http://www.elastic.co/guide/en/elasticsearch/reference/current/indices-update-settings.html

2011-03-21
- Node object added
- Node_Info and Node_Stats added
- Refactoring of Cluster object

2011-03-13
- changes.txt introduced
- getResponse in Elastica_Response renamed to getData. getResponse now deprecated
- Index status objects added
- getIndexName in Elastica_Index renamed to getName. getIndexName is deprecated<|MERGE_RESOLUTION|>--- conflicted
+++ resolved
@@ -18,14 +18,13 @@
 - Make host for all tests dynamic to prepare it for a more dynamic test environment #846
 - Node information is retrieved based on id instead of name as multiple nodes can have the same name.
 
-<<<<<<< HEAD
 ### Backward Compatibility Breaks
 - `Elastica\ScanAndScroll::$_lastScrollId` removed: `key()` now always returns the next scroll id [#842](https://github.com/ruflin/Elastica/issues/842/)
-=======
+
+
 ### Deprecated
 - Facets are deprecated. You are encouraged to migrate to aggregations instead. [#855](https://github.com/ruflin/Elastica/pull/855/)
 - Elastica\Query\Builder is deprecated. Use new Elastica\QueryBuilder instead. [#855](https://github.com/ruflin/Elastica/pull/855/)
->>>>>>> 0d04dbd5
 
 
 
